/*
 * Copyright (c) 2013, 2014, Oracle and/or its affiliates. All rights reserved.
 * DO NOT ALTER OR REMOVE COPYRIGHT NOTICES OR THIS FILE HEADER.
 *
 * This code is free software; you can redistribute it and/or modify it
 * under the terms of the GNU General Public License version 2 only, as
 * published by the Free Software Foundation.
 *
 * This code is distributed in the hope that it will be useful, but WITHOUT
 * ANY WARRANTY; without even the implied warranty of MERCHANTABILITY or
 * FITNESS FOR A PARTICULAR PURPOSE.  See the GNU General Public License
 * version 2 for more details (a copy is included in the LICENSE file that
 * accompanied this code).
 *
 * You should have received a copy of the GNU General Public License version
 * 2 along with this work; if not, write to the Free Software Foundation,
 * Inc., 51 Franklin St, Fifth Floor, Boston, MA 02110-1301 USA.
 *
 * Please contact Oracle, 500 Oracle Parkway, Redwood Shores, CA 94065 USA
 * or visit www.oracle.com if you need additional information or have any
 * questions.
 */
package com.oracle.truffle.r.engine;

import java.io.*;
import java.util.*;
import java.util.stream.*;

import org.antlr.runtime.*;

import com.oracle.truffle.api.CompilerDirectives.CompilationFinal;
import com.oracle.truffle.api.CompilerDirectives.TruffleBoundary;
import com.oracle.truffle.api.*;
import com.oracle.truffle.api.dsl.*;
import com.oracle.truffle.api.frame.*;
import com.oracle.truffle.api.nodes.*;
import com.oracle.truffle.api.source.*;
import com.oracle.truffle.r.nodes.*;
import com.oracle.truffle.r.nodes.builtin.*;
import com.oracle.truffle.r.nodes.builtin.graphics.*;
import com.oracle.truffle.r.nodes.function.*;
<<<<<<< HEAD
import com.oracle.truffle.r.nodes.instrument.RInstrument;
=======
import com.oracle.truffle.r.nodes.graphics.core.*;
>>>>>>> 7a2adada
import com.oracle.truffle.r.nodes.runtime.*;
import com.oracle.truffle.r.options.*;
import com.oracle.truffle.r.parser.*;
import com.oracle.truffle.r.parser.ast.*;
import com.oracle.truffle.r.runtime.*;
import com.oracle.truffle.r.runtime.RContext.ConsoleHandler;
import com.oracle.truffle.r.runtime.Utils.DebugExitException;
import com.oracle.truffle.r.runtime.data.*;
import com.oracle.truffle.r.runtime.data.RPromise.Closure;
import com.oracle.truffle.r.runtime.data.RPromise.PromiseProfile;
import com.oracle.truffle.r.runtime.data.model.*;
import com.oracle.truffle.r.runtime.env.*;
import com.oracle.truffle.r.runtime.env.REnvironment.PutException;
import com.oracle.truffle.r.runtime.ffi.*;
import com.oracle.truffle.r.runtime.rng.*;

/**
 * The engine for the FastR implementation. Handles parsing and evaluation. There is exactly one
 * instance of this class, stored in {link #singleton}.
 */
public final class REngine implements RContext.Engine {

    private static final REngine singleton = new REngine();

    @CompilationFinal private boolean crashOnFatalError;
    @CompilationFinal private long startTime;
    @CompilationFinal private long[] childTimes;
    @CompilationFinal private RContext context;
    @CompilationFinal private RBuiltinLookup builtinLookup;
    @CompilationFinal private RFunction evalFunction;

<<<<<<< HEAD
    /**
     * Controls whether ASTs are instrumented after parse. The default value controlled by
     * {@link FastROptions#DisableInstrumentation}, but can be overridden by calling
     * {@link #setInstrumentAll}.
     */
    private static boolean instrumentingEnabled;

    /**
     * Only relevant if {@link #instrumentingEnabled} is {@code true}. Used to control whether AST
     * instrumenting is enabled. By default none of the code in the base packages nor the system
     * profile is instrumented, so this value is {@code false} during that phase. TODO relax this?
     */
    private static boolean instrumentingOn;

    /**
     * Only of relevance for in-process debugging, prevents most re-initialization on repeat calls
     * to {@link #initialize}.
     */
    private static boolean initialized;
=======
    private static final GraphicsEngine graphicsEngine = new GraphicsEngineImpl();
>>>>>>> 7a2adada

    private REngine() {
    }

    /**
     * Initialize the engine.
     *
     * @param commandArgs
     * @param consoleHandler for console input/output
     * @param crashOnFatalErrorArg if {@code true} any unhandled exception will terminate the
     *            process.
     * @return a {@link VirtualFrame} that can be passed to
     *         {@link #parseAndEval(String, String, MaterializedFrame, REnvironment, boolean, boolean)}
     */
    public static VirtualFrame initialize(String[] commandArgs, ConsoleHandler consoleHandler, boolean crashOnFatalErrorArg, boolean headless) {
        singleton.startTime = System.nanoTime();
        singleton.childTimes = new long[]{0, 0};
        VirtualFrame globalFrame = RRuntime.createNonFunctionFrame();
        if (initialized) {
            REnvironment.resetForTest(globalFrame);
        } else {
            instrumentingEnabled = !FastROptions.DisableInstrumentation.getValue();
            if (instrumentingEnabled) {
                RInstrument.initialize();
                instrumentingOn = FastROptions.InstrumentDefaultPackages.getValue();
            }
            Locale.setDefault(Locale.ROOT);
            Load_RFFIFactory.initialize();
            RAccuracyInfo.initialize();
            singleton.crashOnFatalError = crashOnFatalErrorArg;
            singleton.builtinLookup = RBuiltinPackages.getInstance();
            singleton.context = RContext.setRuntimeState(singleton, commandArgs, consoleHandler, new RASTHelperImpl(), headless);
            VirtualFrame baseFrame = RRuntime.createNonFunctionFrame();
            REnvironment.baseInitialize(globalFrame, baseFrame);
            singleton.evalFunction = singleton.lookupBuiltin("eval");
            RPackageVariables.initializeBase();
            RVersionInfo.initialize();
            RRNG.initialize();
            TempDirPath.initialize();
            LibPaths.initialize();
            ROptions.initialize();
            RProfile.initialize();
            // eval the system profile
            singleton.parseAndEval("<system_profile>", RProfile.systemProfile(), baseFrame.materialize(), REnvironment.baseEnv(), false, false);
            REnvironment.packagesInitialize(RPackages.initialize());
            RPackageVariables.initialize(); // TODO replace with R code
            String siteProfile = RProfile.siteProfile();
            if (siteProfile != null) {
                singleton.parseAndEval("<site_profile>", siteProfile, baseFrame.materialize(), REnvironment.baseEnv(), false, false);
            }
            instrumentingOn = true;
            initialized = true;
        }
        String userProfile = RProfile.userProfile();
        if (userProfile != null) {
            singleton.parseAndEval("<user_profile>", userProfile, globalFrame.materialize(), REnvironment.globalEnv(), false, false);
        }
        registerBaseGraphicsSystem();
        return globalFrame;
    }

    private static void registerBaseGraphicsSystem() {
        try {
            graphicsEngine.registerGraphicsSystem(new BaseGraphicsSystem());
        } catch (Exception e) {
            ConsoleHandler consoleHandler = singleton.context.getConsoleHandler();
            consoleHandler.println("Unable to register base graphics system");
        }
    }

    public static REngine getInstance() {
        return singleton;
    }

    public void loadDefaultPackage(String name, MaterializedFrame frame, REnvironment envForFrame) {
        RBuiltinPackages.load(name, frame, envForFrame);
    }

    public RFunction lookupBuiltin(String name) {
        return builtinLookup.lookup(name);
    }

    public long elapsedTimeInNanos() {
        return System.nanoTime() - startTime;
    }

    public long[] childTimesInNanos() {
        return childTimes;
    }

    public boolean instrumentingEnabled() {
        return instrumentingEnabled && instrumentingOn;
    }

    public static void setInstrumentAll(boolean value) {
        instrumentingEnabled = value;
    }

    public Object parseAndEval(String sourceDesc, String rscript, MaterializedFrame frame, REnvironment envForFrame, boolean printResult, boolean allowIncompleteSource) {
        return parseAndEvalImpl(new ANTLRStringStream(rscript), Source.asPseudoFile(rscript, sourceDesc), frame, printResult, allowIncompleteSource);
    }

    public Object parseAndEvalTest(String rscript, boolean printResult) {
        VirtualFrame frame = RRuntime.createNonFunctionFrame();
        REnvironment.resetForTest(frame);
        return parseAndEvalImpl(new ANTLRStringStream(rscript), Source.asPseudoFile(rscript, "<test_input>"), frame.materialize(), printResult, false);
    }

    public class ParseException extends Exception {
        private static final long serialVersionUID = 1L;

        public ParseException(String msg) {
            super(msg);
        }
    }

    public RExpression parse(String rscript) throws RContext.Engine.ParseException {
        try {
            Sequence seq = (Sequence) ParseUtil.parseAST(new ANTLRStringStream(rscript), Source.asPseudoFile(rscript, "<parse_input>"));
            ASTNode[] exprs = seq.getExpressions();
            Object[] data = new Object[exprs.length];
            for (int i = 0; i < exprs.length; i++) {
                data[i] = RDataFactory.createLanguage(transform(exprs[i], REnvironment.emptyEnv()));
            }
            return RDataFactory.createExpression(RDataFactory.createList(data));
        } catch (RecognitionException ex) {
            throw new RContext.Engine.ParseException(ex.getMessage());
        }
    }

    public Object eval(RFunction function, RExpression expr, REnvironment envir, REnvironment enclos, int depth) throws PutException {
        Object result = null;
        RFunction ffunction = function;
        if (ffunction == null) {
            ffunction = evalFunction;
        }
        for (int i = 0; i < expr.getLength(); i++) {
            RLanguage lang = (RLanguage) expr.getDataAt(i);
            result = eval(ffunction, (RNode) lang.getRep(), envir, enclos, depth);
        }
        return result;
    }

    public Object eval(RFunction function, RLanguage expr, REnvironment envir, REnvironment enclos, int depth) throws PutException {
        RFunction ffunction = function;
        if (ffunction == null) {
            ffunction = evalFunction;
        }
        return eval(ffunction, (RNode) expr.getRep(), envir, enclos, depth);
    }

    public Object eval(RExpression expr, MaterializedFrame frame) {
        Object result = null;
        for (int i = 0; i < expr.getLength(); i++) {
            result = expr.getDataAt(i);
            if (result instanceof RLanguage) {
                RLanguage lang = (RLanguage) result;
                result = eval(lang, frame);
            }
        }
        return result;
    }

    private static final String EVAL_FUNCTION_NAME = "<eval wrapper>";

    public Object eval(RLanguage expr, MaterializedFrame frame) {
        RNode n = (RNode) expr.getRep();
        RootCallTarget callTarget = doMakeCallTarget(n, EVAL_FUNCTION_NAME);
        return runCall(callTarget, frame, false, false);
    }

    /**
     * @return @see
     *         {@link #eval(RFunction, RootCallTarget, SourceSection, REnvironment, REnvironment, int)}
     */
    private static Object eval(RFunction function, RNode exprRep, REnvironment envir, REnvironment enclos, int depth) {
        RootCallTarget callTarget = doMakeCallTarget(exprRep, EVAL_FUNCTION_NAME);
        SourceSection callSrc = RArguments.getCallSourceSection(envir.getFrame());
        return eval(function, callTarget, callSrc, envir, enclos, depth);
    }

    /**
     * This is tricky because the {@link Frame} "f" associated with {@code envir} has been
     * materialized so we can't evaluate in it directly. Instead we create a new
     * {@link VirtualEvalFrame} that behaves like "f" (delegates most calls to it) but has a
     * slightly changed arguments array.
     *
     * N.B. The implementation should do its utmost to avoid calling this method as it is inherently
     * inefficient. In particular, in the case where a {@link VirtualFrame} is available, then the
     * {@code eval} methods that take such a {@link VirtualFrame} should be used in preference.
     */
    private static Object eval(RFunction function, RootCallTarget callTarget, SourceSection callSrc, REnvironment envir, @SuppressWarnings("unused") REnvironment enclos, int depth) {
        MaterializedFrame envFrame = envir.getFrame();
        // Here we create fake frame that wraps the original frame's context and has an only
        // slightly changed arguments array (function and callSrc).
        MaterializedFrame vFrame = VirtualEvalFrame.create(envFrame, function, callSrc, depth);
        return runCall(callTarget, vFrame, false, false);
    }

    public Object evalPromise(RPromise promise, MaterializedFrame frame) {
        return runCall(promise.getClosure().getCallTarget(), frame, false, false);
    }

    public Object evalPromise(Closure closure, MaterializedFrame frame) {
        return runCall(closure.getCallTarget(), frame, false, false);
    }

    public Object evalPromise(RPromise promise, SourceSection callSrc) {
        // have to do the full out eval
        MaterializedFrame frame = promise.getFrame().materialize();
        REnvironment env = REnvironment.frameToEnvironment(frame);
        assert env != null;
        Closure closure = promise.getClosure();
        return eval(lookupBuiltin("eval"), closure.getCallTarget(), callSrc, env, null, RArguments.getDepth(frame));
    }

    private static Object parseAndEvalImpl(ANTLRStringStream stream, Source source, MaterializedFrame frame, boolean printResult, boolean allowIncompleteSource) {
        try {
            RootCallTarget callTarget = doMakeCallTarget(parseToRNode(stream, source), "<repl wrapper>");
            Object result = runCall(callTarget, frame, printResult, true);
            return result;
        } catch (NoViableAltException | MismatchedTokenException e) {
            if (e.token.getType() == Token.EOF && allowIncompleteSource) {
                // the parser got stuck at the eof, request another line
                return INCOMPLETE_SOURCE;
            }
            String line = source.getCode(e.line);
            String message = "Error: unexpected '" + e.token.getText() + "' in \"" + line.substring(0, e.charPositionInLine + 1) + "\"";
            singleton.context.getConsoleHandler().println(source.getLineCount() == 1 ? message : (message + " (line " + e.line + ")"));
            return null;
        } catch (RError e) {
            singleton.context.getConsoleHandler().println(e.getMessage());
            return null;
        } catch (UnsupportedSpecializationException use) {
            ConsoleHandler ch = singleton.context.getConsoleHandler();
            ch.println("Unsupported specialization in node " + use.getNode().getClass().getSimpleName() + " - supplied values: " +
                            Arrays.asList(use.getSuppliedValues()).stream().map(v -> v.getClass().getSimpleName()).collect(Collectors.toList()));
            return null;
        } catch (DebugExitException | BrowserQuitException e) {
            throw e;
        } catch (RecognitionException | RuntimeException e) {
            singleton.context.getConsoleHandler().println("Exception while parsing: " + e);
            e.printStackTrace();
            return null;
        }
    }

    /**
     * Parses a text stream into a Truffle AST.
     *
     * @param stream
     * @param source
     * @return the root node of the Truffle AST
     * @throws RecognitionException on parse error
     */
    private static RNode parseToRNode(ANTLRStringStream stream, Source source) throws RecognitionException {
        return transform(ParseUtil.parseAST(stream, source), REnvironment.globalEnv());
    }

    /**
     * Transforms an AST produced by the parser into a Truffle AST.
     *
     * @param astNode parser AST instance
     * @param environment the lexically enclosing environment that will be associated with top-level
     *            function definitions in {@code astNode}
     * @return the root node of the Truffle AST
     */
    private static RNode transform(ASTNode astNode, REnvironment environment) {
        RTruffleVisitor transform = new RTruffleVisitor(environment);
        RNode result = transform.transform(astNode);
        return result;
    }

    /**
     * Wraps the Truffle AST in {@code node} in an anonymous function and returns a
     * {@link RootCallTarget} for it. We define the
     * {@link com.oracle.truffle.r.runtime.env.REnvironment.FunctionDefinition} environment to have
     * the {@link REnvironment#emptyEnv()} as parent, so it is note scoped relative to any existing
     * environments, i.e. is truly anonymous.
     *
     * N.B. For certain expressions, there might be some value in enclosing the wrapper function in
     * a specific lexical scope. E.g., as a way to access names in the expression known to be
     * defined in that scope.
     *
     * @param body The AST for the body of the wrapper, i.e., the expression being evaluated.
     */
    @Override
    public RootCallTarget makeCallTarget(Object body, String funName) {
        assert body instanceof RNode;
        return doMakeCallTarget((RNode) body, funName);
    }

    /**
     * Creates an anonymous function, with no arguments, whose {@link FunctionStatementsNode} is
     * {@code body}.
     *
     * @param body
     * @return {@link #makeCallTarget(Object, String)}
     */
    @TruffleBoundary
    private static RootCallTarget doMakeCallTarget(RNode body, String funName) {
        REnvironment.FunctionDefinition rootNodeEnvironment = new REnvironment.FunctionDefinition(REnvironment.emptyEnv());
        FunctionBodyNode fbn = new FunctionBodyNode(SaveArgumentsNode.NO_ARGS, new FunctionStatementsNode(body));
        FunctionDefinitionNode rootNode = new FunctionDefinitionNode(null, rootNodeEnvironment, fbn, FormalArguments.NO_ARGS, funName, true, true);
        RootCallTarget callTarget = Truffle.getRuntime().createCallTarget(rootNode);
        return callTarget;
    }

    /**
     * Execute {@code callTarget} in {@code frame}, optionally printing any result. N.B.
     * {@code callTarget.call} will create a new {@link VirtualFrame} called, say, {@code newFrame},
     * in which to execute the (anonymous) {@link FunctionDefinitionNode} associated with
     * {@code callTarget}. When execution reaches {@link FunctionDefinitionNode#execute},
     * {@code frame} will be accessible via {@code newFrame.getArguments()[0]}, and the execution
     * will continue using {@code frame}.
     */
    private static Object runCall(RootCallTarget callTarget, MaterializedFrame frame, boolean printResult, boolean topLevel) {
        Object result = null;
        try {
            try {
                // FIXME: callTargets should only be called via Direct/IndirectCallNode
                result = callTarget.call(frame);
            } catch (ControlFlowException cfe) {
                throw RError.error(RError.Message.NO_LOOP_FOR_BREAK_NEXT);
            }
            assert !FastROptions.CheckResultCompleteness.getValue() || checkResult(result);
            if (printResult) {
                printResult(result);
            }
            reportWarnings(false);
        } catch (RError e) {
            if (topLevel) {
                singleton.printRError(e);
            } else {
                throw e;
            }
        } catch (UnsupportedSpecializationException use) {
            throw use;
        } catch (DebugExitException | BrowserQuitException e) {
            throw e;
        } catch (Throwable e) {
            reportImplementationError(e);
        }
        return result;
    }

    private static boolean checkResult(Object result) {
        if (result instanceof RAbstractVector && ((RAbstractVector) result).isComplete()) {
            assert ((RAbstractVector) result).checkCompleteness() : "vector: " + result + " is not complete, but isComplete flag is true";
        }
        return true;
    }

    private static final PromiseProfile globalPromiseProfile = new PromiseProfile();

    @TruffleBoundary
    private static void printResult(Object result) {
        if (RContext.isVisible()) {
            // TODO cache this
            Object resultValue = RPromise.checkEvaluate(null, result, globalPromiseProfile);
            RFunction function = (RFunction) REnvironment.baseEnv().get("print");
            function.getTarget().call(RArguments.create(function, null, 1, new Object[]{resultValue, RMissing.instance}));
        }
    }

    @TruffleBoundary
    public void printRError(RError e) {
        String es = e.toString();
        if (!es.isEmpty()) {
            context.getConsoleHandler().printErrorln(e.toString());
        }
        reportWarnings(true);
    }

    @TruffleBoundary
    private static void reportImplementationError(Throwable e) {
        ByteArrayOutputStream out = new ByteArrayOutputStream();
        e.printStackTrace(new PrintStream(out));
        singleton.context.getConsoleHandler().printErrorln(RRuntime.toString(out));
        // R suicide, unless, e.g., we are running units tests.
        // We don't call quit as the system is broken.
        if (singleton.crashOnFatalError) {
            Utils.exit(2);
        }
    }

    @TruffleBoundary
    private static void reportWarnings(boolean inAddition) {
        List<String> evalWarnings = singleton.context.extractEvalWarnings();
        ConsoleHandler consoleHandler = singleton.context.getConsoleHandler();
        // GnuR outputs warnings to the stderr, so we do too
        if (evalWarnings != null && evalWarnings.size() > 0) {
            if (inAddition) {
                consoleHandler.printError("In addition: ");
            }
            if (evalWarnings.size() == 1) {
                consoleHandler.printErrorln("Warning message:");
                consoleHandler.printErrorln(evalWarnings.get(0));
            } else {
                consoleHandler.printErrorln("Warning messages:");
                for (int i = 0; i < evalWarnings.size(); i++) {
                    consoleHandler.printErrorln((i + 1) + ":");
                    consoleHandler.printErrorln("  " + evalWarnings.get(i));
                }
            }
        }
    }

}<|MERGE_RESOLUTION|>--- conflicted
+++ resolved
@@ -39,11 +39,8 @@
 import com.oracle.truffle.r.nodes.builtin.*;
 import com.oracle.truffle.r.nodes.builtin.graphics.*;
 import com.oracle.truffle.r.nodes.function.*;
-<<<<<<< HEAD
 import com.oracle.truffle.r.nodes.instrument.RInstrument;
-=======
 import com.oracle.truffle.r.nodes.graphics.core.*;
->>>>>>> 7a2adada
 import com.oracle.truffle.r.nodes.runtime.*;
 import com.oracle.truffle.r.options.*;
 import com.oracle.truffle.r.parser.*;
@@ -75,14 +72,12 @@
     @CompilationFinal private RBuiltinLookup builtinLookup;
     @CompilationFinal private RFunction evalFunction;
 
-<<<<<<< HEAD
     /**
      * Controls whether ASTs are instrumented after parse. The default value controlled by
      * {@link FastROptions#DisableInstrumentation}, but can be overridden by calling
      * {@link #setInstrumentAll}.
      */
     private static boolean instrumentingEnabled;
-
     /**
      * Only relevant if {@link #instrumentingEnabled} is {@code true}. Used to control whether AST
      * instrumenting is enabled. By default none of the code in the base packages nor the system
@@ -95,9 +90,8 @@
      * to {@link #initialize}.
      */
     private static boolean initialized;
-=======
+
     private static final GraphicsEngine graphicsEngine = new GraphicsEngineImpl();
->>>>>>> 7a2adada
 
     private REngine() {
     }
