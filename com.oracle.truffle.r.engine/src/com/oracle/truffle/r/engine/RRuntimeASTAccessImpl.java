/*
 * Copyright (c) 2014, 2015, Oracle and/or its affiliates. All rights reserved.
 * DO NOT ALTER OR REMOVE COPYRIGHT NOTICES OR THIS FILE HEADER.
 *
 * This code is free software; you can redistribute it and/or modify it
 * under the terms of the GNU General Public License version 2 only, as
 * published by the Free Software Foundation.
 *
 * This code is distributed in the hope that it will be useful, but WITHOUT
 * ANY WARRANTY; without even the implied warranty of MERCHANTABILITY or
 * FITNESS FOR A PARTICULAR PURPOSE.  See the GNU General Public License
 * version 2 for more details (a copy is included in the LICENSE file that
 * accompanied this code).
 *
 * You should have received a copy of the GNU General Public License version
 * 2 along with this work; if not, write to the Free Software Foundation,
 * Inc., 51 Franklin St, Fifth Floor, Boston, MA 02110-1301 USA.
 *
 * Please contact Oracle, 500 Oracle Parkway, Redwood Shores, CA 94065 USA
 * or visit www.oracle.com if you need additional information or have any
 * questions.
 */
package com.oracle.truffle.r.engine;

import com.oracle.truffle.api.CompilerDirectives.TruffleBoundary;
import com.oracle.truffle.api.nodes.*;
import com.oracle.truffle.api.source.*;
import com.oracle.truffle.r.nodes.*;
import com.oracle.truffle.r.nodes.access.*;
import com.oracle.truffle.r.nodes.access.array.read.*;
import com.oracle.truffle.r.nodes.access.variables.*;
import com.oracle.truffle.r.nodes.builtin.*;
import com.oracle.truffle.r.nodes.control.*;
import com.oracle.truffle.r.nodes.function.*;
import com.oracle.truffle.r.nodes.function.PromiseNode.VArgsPromiseNodeAsSyntax;
import com.oracle.truffle.r.nodes.instrument.debug.*;
import com.oracle.truffle.r.nodes.runtime.*;
import com.oracle.truffle.r.runtime.*;
import com.oracle.truffle.r.runtime.RContext.ConsoleHandler;
import com.oracle.truffle.r.runtime.RContext.Engine;
import com.oracle.truffle.r.runtime.RContext.Engine.*;
import com.oracle.truffle.r.runtime.RDeparse.State;
import com.oracle.truffle.r.runtime.data.*;
import com.oracle.truffle.r.runtime.data.model.*;
import com.oracle.truffle.r.runtime.env.*;
import com.oracle.truffle.r.runtime.env.REnvironment.*;
import com.oracle.truffle.r.runtime.gnur.*;

/**
 * Implementation of {@link RRuntimeASTAccess}.
 *
 * A note on the "list" aspects of {@link RLanguage}, specified by {@link RAbstractContainer}. In
 * GnuR a language element (LANGSXP) is represented as a pairlist, so the length of the language
 * element is defined to be the length of the pairlist. The goal of this implementation is to
 * emulate the behavior of GnuR by walking the AST.
 *
 * The nodes we are interested in are {@link ReadVariableNode} (symbols), {@link ConstantNode}
 * (constants) and {@link RCallNode} etc., (calls). However, the nodes that are not (but should be)
 * represented as calls, e.g. {@link IfNode} have to be handled specially.
 *
 * Since the AST is a final field (and we assert) immutable in its syntactic essence, we can cache
 * information such as the length here. A Truffle AST has many nodes that are not part of the
 * syntactic essence and we ignore these.
 *
 * This implementation necessarily has to use a lot of {@code instanceof} checks on the node class.
 * However, it is not important enough to warrant refactoring as an {@link RNode} method, (cf
 * deparse). TODO reconsider this.
 *
 * Some examples:
 *
 * <pre>
 * length(quote(f()) == 1
 * length(quote(f(a)) == 2
 * length(quote(a + b)) == 3
 * length(quote(a + f(b))) == 3
 * </pre>
 *
 * Note the last example in particular which shows that the length is not computed from the
 * flattened tree. Rather indexing the third element would produce another language element of
 * length 2.
 */
public class RRuntimeASTAccessImpl implements RRuntimeASTAccess {

    @TruffleBoundary
    @Override
    public int getLength(RLanguage rl) {
        RNode root = (RNode) rl.getRep();
        // NodeUtil.printTree(System.out, root);
        return computeLength(RASTUtils.unwrap(root));
    }

    @TruffleBoundary
    private static int computeLength(Node node) {
        int result = 1;
        if (node instanceof RCallNode || node instanceof GroupDispatchNode) {
            // 1 + number of args
            Arguments<RSyntaxNode> args = RASTUtils.findCallArguments(node);
            result += args.getArguments().length;
        } else if (node instanceof IfNode) {
            // 3 or 4 with else part
            result = 3 + (((IfNode) node).getElsePart() != null ? 1 : 0);
        } else if (node instanceof FunctionBodyNode) {
            FunctionBodyNode fbn = (FunctionBodyNode) node;
            boolean hasBrace = fbn.getFunctionDefinitionNode().hasBraces();
            FunctionStatementsNode fsNode = fbn.getStatements();
            result = hasBrace ? 1 : 0;
            for (RNode s : fsNode.getSequence()) {
                if (s.unwrap() instanceof RSyntaxNode) {
                    result++;
                }
            }
        } else if (node instanceof ForNode) {
            return 4;
        } else if (node instanceof WhileNode) {
            return ((WhileNode) node).isRepeat() ? 2 : 3;
        } else if (node instanceof WriteVariableNode) {
            return 3;
        } else if (node instanceof AccessArrayNode) {
            AccessArrayNode accessArrayNode = (AccessArrayNode) node;
            int baseResult = 3;
            if (accessArrayNode.exactInSource) {
                baseResult++;
            }
            if (accessArrayNode.dropInSource) {
                baseResult++;
            }
            return baseResult;
        } else if (node instanceof AccessFieldNode) {
            return 3;
        } else if (node instanceof VArgsPromiseNodeAsSyntax) {
            return ((VArgsPromiseNodeAsSyntax) node).getVarArgsPromiseNode().getClosures().length;
        } else {
            // TODO fill out
            assert false : node;
        }
        return result;
    }

    @TruffleBoundary
    @Override
    public Object getDataAtAsObject(RLanguage rl, final int indexArg) {
        // index has already been range checked based on computeLength
        Node node = RASTUtils.unwrap(rl.getRep());
        int index = indexArg;
        if (node instanceof RCallNode || node instanceof GroupDispatchNode) {
            if (index == 0) {
                if (RASTUtils.isNamedFunctionNode(node)) {
                    return RASTUtils.findFunctionName(node);
                } else {
                    Object functionNode = RASTUtils.getFunctionNode(node);
                    if (functionNode instanceof ConstantNode && ((ConstantNode) functionNode).getValue() instanceof RSymbol) {
                        return ((ConstantNode) functionNode).getValue();
                    } else {
                        return RDataFactory.createLanguage(functionNode);
                    }
                }
            } else {
                Arguments<RSyntaxNode> args = RASTUtils.findCallArguments(node);
                return RASTUtils.createLanguageElement(args, index - 1);
            }
        } else if (node instanceof IfNode) {
            IfNode ifNode = (IfNode) node;
            switch (index) {
                case 0:
                    return RDataFactory.createSymbol("if");
                case 1:
                    return RASTUtils.createLanguageElement(ifNode.getCondition().getOperand());
                case 2:
                    return RASTUtils.createLanguageElement(ifNode.getThenPart());
                case 3:
                    return RASTUtils.createLanguageElement(ifNode.getElsePart());
                default:
                    assert false;
            }
        } else if (node instanceof FunctionBodyNode) {
            FunctionBodyNode fbn = (FunctionBodyNode) node;
            boolean hasBrace = fbn.getFunctionDefinitionNode().hasBraces();
            FunctionStatementsNode fsNode = fbn.getStatements();
            int sIndex = hasBrace ? index - 1 : index;
            if (hasBrace && index == 0) {
                return RDataFactory.createSymbol("{");
            } else {
                return RASTUtils.createLanguageElement(fsNode.getSequence()[sIndex].unwrap());
            }
        } else if (node instanceof ForNode) {
            ForNode forNode = (ForNode) node;
            switch (index) {
                case 0:
                    return RDataFactory.createSymbol("for");
                case 1:
                    return RASTUtils.createLanguageElement(forNode.getCvar());
                case 2:
                    return RASTUtils.createLanguageElement(forNode.getRange());
                case 3:
                    return RASTUtils.createLanguageElement(forNode.getBody());
                default:
                    assert false;
            }
        } else if (node instanceof WhileNode) {
            WhileNode whileNode = (WhileNode) node;
            if (whileNode.isRepeat() && index == 1) {
                index = 2;
            }
            switch (index) {
                case 0:
                    return RDataFactory.createSymbol(whileNode.isRepeat() ? "repeat" : "while");
                case 1:
                    return RASTUtils.createLanguageElement(whileNode.getCondition());
                case 2:
                    return RASTUtils.createLanguageElement(whileNode.getBody());
                default:
                    assert false;
            }
        } else if (node instanceof WriteVariableNode) {
            WriteVariableNode wvn = (WriteVariableNode) node;
            switch (index) {
                case 0:
                    return RDataFactory.createSymbol("<-");
                case 1:
                    return RDataFactory.createSymbol(wvn.getName().toString());
                case 2:
                    return RASTUtils.createLanguageElement(wvn.getRhs());
                default:
                    assert false;
            }
        } else {
            // TODO fill out
            assert false;
        }
        return null;
    }

    public RList asList(RLanguage rl) {
        Object[] data = new Object[getLength(rl)];
        for (int i = 0; i < data.length; i++) {
            data[i] = getDataAtAsObject(rl, i);
        }
        return RDataFactory.createList(data);
    }

    @TruffleBoundary
    public RStringVector getNames(RLanguage rl) {
        RNode node = (RNode) rl.getRep();
        if (node instanceof RCallNode || node instanceof GroupDispatchNode) {
            Arguments<RSyntaxNode> args = RASTUtils.findCallArguments(node);
            ArgumentsSignature sig = args.getSignature();
            int count = 0;
            for (int i = 0; i < sig.getLength(); i++) {
                if (sig.getName(i) != null) {
                    count++;
                }
            }
            if (count == 0) {
                return null;
            }
            String[] data = new String[count + 1];
            count = 0;
            data[count++] = "";
            for (int i = 0; i < sig.getLength(); i++) {
                String name = sig.getName(i);
                if (name != null) {
                    data[count++] = name;
                }
            }
            return RDataFactory.createStringVector(data, RDataFactory.COMPLETE_VECTOR);
        } else {
            return null;
        }
    }

    @TruffleBoundary
    public void setNames(RLanguage rl, RStringVector names) {
        RNode node = (RNode) rl.getRep();
        if (node instanceof RCallNode) {
            Arguments<RSyntaxNode> args = RASTUtils.findCallArguments(node);
            ArgumentsSignature sig = args.getSignature();
            String[] newNames = new String[sig.getLength()];
            int argNamesLength = names.getLength() - 1;
            if (argNamesLength > sig.getLength()) {
                throw RError.error(RError.Message.ATTRIBUTE_VECTOR_SAME_LENGTH, "names", names.getLength(), sig.getLength() + 1);
            }
            for (int i = 0, j = 1; i < sig.getLength() && j <= argNamesLength; i++, j++) {
                newNames[i] = names.getDataAt(j);
            }
            // copying is already handled by RShareable
            rl.setRep(RCallNode.createCall(null, ((RCallNode) node).getFunctionNode(), ArgumentsSignature.get(newNames), args.getArguments()));
        } else if (node instanceof GroupDispatchNode) {
            throw RError.nyi(null, "group dispatch names update");
        } else {
            throw RInternalError.shouldNotReachHere();
        }
    }

    @TruffleBoundary
    public RLanguage updateField(RLanguage rl, String field, Object value) {
        /* We keep this here owing to code similarity with getNames */
        RNode node = (RNode) rl.getRep();
        if (node instanceof RCallNode) {
            Arguments<RSyntaxNode> args = RASTUtils.findCallArguments(node);
            ArgumentsSignature sig = args.getSignature();
            RSyntaxNode[] argNodes = args.getArguments();
            boolean match = false;
            for (int i = 0; i < sig.getLength(); i++) {
                String name = sig.getName(i);
                if (field.equals(name)) {
                    argNodes[i] = WrapArgumentNode.create(RASTUtils.createNodeForValue(value), false, i);
                    match = true;
                    break;
                }
            }
            if (!match) {
                throw RError.nyi(null, "assignment to non-existent field");
            }
            return RDataFactory.createLanguage(RCallNode.createCall(null, ((RCallNode) node).getFunctionNode(), args.getSignature(), args.getArguments()));
        } else if (node instanceof GroupDispatchNode) {
            throw RError.nyi(null, "group dispatch field update");
        } else {
            throw RInternalError.shouldNotReachHere();
        }
    }

    @Override
    public void deparse(State state, RLanguage rl) {
        RASTDeparse.deparse(state, rl);
    }

    @Override
    public void deparse(State state, RFunction f) {
        RASTDeparse.deparse(state, f);
    }

<<<<<<< HEAD
    public Object callback(RFunction f, Object[] args) {
=======
    /*
     * Support for calling out to R functions from within FastR when not in a Truffle context.
     */

    private static RCallNode getCallNode(Source source) {
        try {
            return (RCallNode) ((RLanguage) RContext.getEngine().parse(source).getDataAt(0)).getRep();
        } catch (ParseException ex) {
            // most unexpected
            throw RInternalError.shouldNotReachHere();
        }
    }

    /**
     * TODO replace with more efficient implementation.
     */
    private static Object callOut(RCallNode callNode, int depth, Object... args) {
        RSyntaxNode[] argNodes = new RSyntaxNode[args.length];
        for (int i = 0; i < args.length; i++) {
            argNodes[i] = ConstantNode.create(args[i]);
        }
        RCallNode call = RCallNode.createCloneReplacingArgs(callNode, argNodes);
        /*
         * It's important to disable/enable debugging across this call as it isn't really part of
         * the user execution.
         */
>>>>>>> 83c54baf
        boolean gd = DebugHandling.globalDisable(true);
        try {
            return RContext.getEngine().evalFunction(f, args);
        } catch (ReturnException ex) {
            // cannot throw return exceptions further up.
            return ex.getResult();
        } finally {
            DebugHandling.globalDisable(gd);
        }
    }

    public Object forcePromise(Object val) {
        if (val instanceof RPromise) {
            return PromiseHelperNode.evaluateSlowPath(null, (RPromise) val);
        } else {
            return val;
        }
    }

    @Override
    public Object serialize(RSerialize.State state, Object obj) {
        if (obj instanceof RFunction) {
            RFunction f = (RFunction) obj;
            FunctionDefinitionNode fdn = (FunctionDefinitionNode) f.getRootNode();
            REnvironment env = REnvironment.frameToEnvironment(f.getEnclosingFrame());
            state.openPairList().setTag(env);
            fdn.serialize(state);
            return state.closePairList();
        } else if (obj instanceof RLanguage) {
            RLanguage lang = (RLanguage) obj;
            RSyntaxNode node = (RSyntaxNode) lang.getRep();
            state.openPairList(SEXPTYPE.LANGSXP);
            node.serialize(state);
            return state.closePairList();
        } else {
            throw RInternalError.unimplemented("serialize");
        }
    }

    @Override
    public void serializeNode(RSerialize.State state, Object node) {
        RSyntaxNode.cast((RNode) node).serialize(state);
    }

    public Object createNodeForValue(Object value) {
        return RASTUtils.createNodeForValue(value);
    }

    public ArgumentsSignature getArgumentsSignature(RFunction f) {
        return ((RRootNode) f.getRootNode()).getSignature();
    }

    public Object[] getBuiltinDefaultParameterValues(RFunction f) {
        assert f.isBuiltin();
        return ((RBuiltinRootNode) f.getRootNode()).getBuiltin().getDefaultParameterValues();
    }

    public void setFunctionName(RootNode node, String name) {
        ((FunctionDefinitionNode) node).setDescription(name);

    }

    public RContext create(RContext parent, RContext.Kind kind, String[] commandArgs, ConsoleHandler consoleHandler) {
        return RContextFactory.create(parent, kind, commandArgs, consoleHandler);
    }

    public Engine createEngine(RContext context) {
        return REngine.create(context);
    }

}<|MERGE_RESOLUTION|>--- conflicted
+++ resolved
@@ -329,36 +329,7 @@
         RASTDeparse.deparse(state, f);
     }
 
-<<<<<<< HEAD
     public Object callback(RFunction f, Object[] args) {
-=======
-    /*
-     * Support for calling out to R functions from within FastR when not in a Truffle context.
-     */
-
-    private static RCallNode getCallNode(Source source) {
-        try {
-            return (RCallNode) ((RLanguage) RContext.getEngine().parse(source).getDataAt(0)).getRep();
-        } catch (ParseException ex) {
-            // most unexpected
-            throw RInternalError.shouldNotReachHere();
-        }
-    }
-
-    /**
-     * TODO replace with more efficient implementation.
-     */
-    private static Object callOut(RCallNode callNode, int depth, Object... args) {
-        RSyntaxNode[] argNodes = new RSyntaxNode[args.length];
-        for (int i = 0; i < args.length; i++) {
-            argNodes[i] = ConstantNode.create(args[i]);
-        }
-        RCallNode call = RCallNode.createCloneReplacingArgs(callNode, argNodes);
-        /*
-         * It's important to disable/enable debugging across this call as it isn't really part of
-         * the user execution.
-         */
->>>>>>> 83c54baf
         boolean gd = DebugHandling.globalDisable(true);
         try {
             return RContext.getEngine().evalFunction(f, args);
