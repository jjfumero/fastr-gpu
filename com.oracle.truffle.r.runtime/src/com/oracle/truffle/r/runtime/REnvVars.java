/*
 * Copyright (c) 2014, 2015, Oracle and/or its affiliates. All rights reserved.
 * DO NOT ALTER OR REMOVE COPYRIGHT NOTICES OR THIS FILE HEADER.
 *
 * This code is free software; you can redistribute it and/or modify it
 * under the terms of the GNU General Public License version 2 only, as
 * published by the Free Software Foundation.
 *
 * This code is distributed in the hope that it will be useful, but WITHOUT
 * ANY WARRANTY; without even the implied warranty of MERCHANTABILITY or
 * FITNESS FOR A PARTICULAR PURPOSE.  See the GNU General Public License
 * version 2 for more details (a copy is included in the LICENSE file that
 * accompanied this code).
 *
 * You should have received a copy of the GNU General Public License version
 * 2 along with this work; if not, write to the Free Software Foundation,
 * Inc., 51 Franklin St, Fifth Floor, Boston, MA 02110-1301 USA.
 *
 * Please contact Oracle, 500 Oracle Parkway, Redwood Shores, CA 94065 USA
 * or visit www.oracle.com if you need additional information or have any
 * questions.
 */
package com.oracle.truffle.r.runtime;

import java.io.*;
import java.nio.file.*;
import java.nio.file.FileSystem;
import java.util.*;

import com.oracle.truffle.api.CompilerDirectives.TruffleBoundary;
import com.oracle.truffle.r.runtime.ffi.*;

/**
 * Repository for environment variables, including those set by FastR itself, e.g.
 * {@code R_LIBS_USER}.
 */
public class REnvVars {

    private static Map<String, String> envVars;

    private static Map<String, String> getEnvVars() {
        if (envVars == null) {
            envVars = new HashMap<>(System.getenv());
        }
        return envVars;
    }

    private static Map<String, String> checkEnvVars() {
        if (envVars == null) {
            throw Utils.fail("envVars not initialized");
        }
        return envVars;
    }

    public static void initialize() {
        getEnvVars();
        // set the standard vars defined by R
        String rHome = rHome();
        envVars.put("R_HOME", rHome);
        FileSystem fileSystem = FileSystems.getDefault();
        envVars.put("R_DOC_DIR", fileSystem.getPath(rHome, "doc").toString());
        envVars.put("R_INCLUDE_DIR", fileSystem.getPath(rHome, "include").toString());
        envVars.put("R_SHARE_DIR", fileSystem.getPath(rHome, "share").toString());
        String rLibsUserProperty = System.getenv("R_LIBS_USER");
        if (rLibsUserProperty == null) {
            String os = System.getProperty("os.name");
            if (os.contains("Mac OS")) {
                rLibsUserProperty = "~/Library/R/%v/library";
            } else {
                rLibsUserProperty = "~/R/%p-library/%v";
            }
            envVars.put("R_LIBS_USER", rLibsUserProperty);
            // This gets expanded by R code in the system profile
        }

        if (!RCmdOptions.NO_ENVIRON.getValue()) {
            String siteFile = envVars.get("R_ENVIRON");
            if (siteFile == null) {
                siteFile = fileSystem.getPath(rHome, "etc", "Renviron.site").toString();
            }
            if (new File(siteFile).exists()) {
                safeReadEnvironFile(siteFile);
            }
            String userFile = envVars.get("R_ENVIRON_USER");
            if (userFile == null) {
                String dotRenviron = ".Renviron";
                userFile = fileSystem.getPath(RFFIFactory.getRFFI().getBaseRFFI().getwd(), dotRenviron).toString();
                if (!new File(userFile).exists()) {
                    userFile = fileSystem.getPath(System.getProperty("user.home"), dotRenviron).toString();
                }
            }
            if (userFile != null && new File(userFile).exists()) {
                safeReadEnvironFile(userFile);
            }
        }
        // Check for http proxies
        String httpProxy = getEitherCase("http_proxy");
        if (httpProxy != null) {
            String port = null;
            int portIndex = httpProxy.lastIndexOf(':');
            if (portIndex > 0) {
                port = httpProxy.substring(portIndex + 1);
                httpProxy = httpProxy.substring(0, portIndex);
            }
            httpProxy = httpProxy.replace("http://", "");
            System.setProperty("http.proxyHost", httpProxy);
            if (port != null) {
                System.setProperty("http.proxyPort", port);
            }
        }
    }

    private static String getEitherCase(String var) {
        String val = envVars.get(var);
        if (val != null) {
            return val;
        } else {
            return envVars.get(var.toUpperCase());
        }
    }

    private static String rHomePath;

    public static String rHome() {
        // This can be called before initialize, "R RHOME"
        if (rHomePath == null) {
<<<<<<< HEAD
            File file = new File(System.getProperty("user.dir"));
            do {
                File binR = new File(new File(file, "bin"), "R");
                if (binR.exists()) {
                    break;
                } else {
                    file = file.getParentFile();
                }
            } while (file != null);
            rHomePath = file.getAbsolutePath();
=======

            String path = System.getProperty("rhome.path");
            if (path != null) {
                rHomePath = path;
            } else {
                File file = new File(System.getProperty("user.dir"));
                if (file.getName().endsWith("r.test")) {
                    file = file.getParentFile();
                }
                rHomePath = file.getAbsolutePath();
            }
>>>>>>> efb1aa86
            // Check any external setting is consistent
            String envRHomePath = getEnvVars().get("R_HOME");
            if (envRHomePath != null) {
                new File(envRHomePath).getAbsolutePath();
                if (!envRHomePath.equals(rHomePath)) {
                    Utils.fail("R_HOME set to unexpected value in the environment");
                }
            }
        }
        return rHomePath;
    }

    public static String put(String key, String value) {
        // TODO need to set value for sub-processes
        return checkEnvVars().put(key, value);
    }

    public static String get(String key) {
        return checkEnvVars().get(key);
    }

    public static boolean unset(String key) {
        // TODO remove at the system level
        checkEnvVars().remove(key);
        return true;
    }

    public static Map<String, String> getMap() {
        return checkEnvVars();
    }

    public static void readEnvironFile(String path) throws IOException {
        try (BufferedReader r = new BufferedReader(new FileReader(path))) {
            checkEnvVars();
            String line = null;
            while ((line = r.readLine()) != null) {
                if (line.startsWith("#") || line.length() == 0) {
                    continue;
                }
                // name=value
                int ix = line.indexOf('=');
                if (ix < 0) {
                    throw invalid(path, line);
                }
                String var = line.substring(0, ix);
                String value = expandParameters(line.substring(ix + 1)).trim();
                // GnuR does not seem to remove quotes, although the spec says it should
                envVars.put(var, value);
            }
        }
    }

    protected static String expandParameters(String value) {
        StringBuffer result = new StringBuffer();
        int x = 0;
        int paramStart = value.indexOf("${", x);
        checkEnvVars();
        while (paramStart >= 0) {
            result.append(value.substring(x, paramStart));
            int paramEnd = value.indexOf('}', paramStart);
            String param = value.substring(paramStart + 2, paramEnd);
            String paramDefault = "";
            String paramName = param;
            int dx = param.indexOf('-');
            if (dx > 0) {
                paramName = param.substring(0, dx);
                paramDefault = expandParameters(param.substring(dx + 1));
            }
            String paramValue = envVars.get(paramName);
            if (paramValue == null || paramValue.length() == 0) {
                paramValue = paramDefault;
            }
            result.append(paramValue);
            x = paramEnd + 1;
            paramStart = value.indexOf("${", x);
        }
        result.append(value.substring(x));
        return result.toString();
    }

    @TruffleBoundary
    private static IOException invalid(String path, String line) throws IOException {
        throw new IOException("   File " + path + " contains invalid line(s)\n      " + line + "\n   They were ignored\n");
    }

    public static void safeReadEnvironFile(String path) {
        try {
            readEnvironFile(path);
        } catch (IOException ex) {
            // CheckStyle: stop system..print check
            System.out.println(ex.getMessage());
        }
    }

}<|MERGE_RESOLUTION|>--- conflicted
+++ resolved
@@ -124,30 +124,25 @@
     public static String rHome() {
         // This can be called before initialize, "R RHOME"
         if (rHomePath == null) {
-<<<<<<< HEAD
-            File file = new File(System.getProperty("user.dir"));
-            do {
-                File binR = new File(new File(file, "bin"), "R");
-                if (binR.exists()) {
-                    break;
-                } else {
-                    file = file.getParentFile();
-                }
-            } while (file != null);
-            rHomePath = file.getAbsolutePath();
-=======
-
             String path = System.getProperty("rhome.path");
             if (path != null) {
                 rHomePath = path;
             } else {
                 File file = new File(System.getProperty("user.dir"));
-                if (file.getName().endsWith("r.test")) {
-                    file = file.getParentFile();
-                }
-                rHomePath = file.getAbsolutePath();
-            }
->>>>>>> efb1aa86
+                do {
+                    File binR = new File(new File(file, "bin"), "R");
+                    if (binR.exists()) {
+                        break;
+                    } else {
+                        file = file.getParentFile();
+                    }
+                } while (file != null);
+                if (file != null) {
+                    rHomePath = file.getAbsolutePath();
+                } else {
+                    Utils.fail("cannot find a valid R_HOME");
+                }
+            }
             // Check any external setting is consistent
             String envRHomePath = getEnvVars().get("R_HOME");
             if (envRHomePath != null) {
