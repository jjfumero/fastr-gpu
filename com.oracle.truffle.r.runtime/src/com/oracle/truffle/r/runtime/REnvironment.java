--- conflicted
+++ resolved
@@ -31,8 +31,8 @@
 /**
  * Denotes an R {@code environment}.
  *
- * Environments consist of a frame, or collection of named objects, and a pointer to an enclosing
- * environment.
+ * Abstractly, environments consist of a frame, or collection of named objects, and a pointer to an
+ * enclosing environment.
  *
  * R environments (also) can be named or unnamed. {@code base} is an example of a named environment.
  * Environments associated with function invocations are unnamed. The {@code environmentName}
@@ -57,15 +57,18 @@
  */
 public abstract class REnvironment {
 
+    /**
+     * Tagging interface indicating that the environment class is a component of
+     * {@link #searchListEnvironments}.
+     */
     private interface InSearchList {
-
     }
 
     /**
      * Map is keyed by the simple name and, for packages, currently only contains the "package:xxx"
      * environment.
      */
-    private static final Map<String, REnvironment> namedEnvironments = new HashMap<>();
+    private static final Map<String, REnvironment> searchListEnvironments = new HashMap<>();
 
     public static final String UNNAMED = "";
 
@@ -79,32 +82,47 @@
     private final REnvironment parent;
     private final String name;
 
+    /**
+     * Value returned by {@code emptyenv()}.
+     */
     public static Empty emptyEnv() {
         return emptyEnv;
     }
 
+    /**
+     * Value returned by {@code globalenv()}.
+     */
     public static Global globalEnv() {
         assert globalEnv != null;
         return globalEnv;
     }
 
+    /**
+     * Value returned by {@code baseenv()}. This is the "package:base" environment.
+     */
     public static Base baseEnv() {
         assert basePackageEnv != null;
         return basePackageEnv;
     }
 
+    /**
+     * Value set in {@code .baseNameSpaceEnv} variable. This is the "namespace:base" environment.
+     */
     public static NamespaceBase baseNamespaceEnv() {
         assert baseNamespaceEnv != null;
         return baseNamespaceEnv;
     }
 
+    /**
+     * Value set in the {@code .AutoloadEnv} variable.
+     */
     public static Autoload autoloadEnv() {
         assert autoloadEnv != null;
         return autoloadEnv;
     }
 
     /**
-     * Invoked on startup to setup the values of {@link #globalEnv} and {@link #basePackageEnv}.
+     * Invoked on startup to setup the global values.
      *
      */
     public static void initialize(VirtualFrame globalFrame) {
@@ -123,6 +141,9 @@
         globalEnv.setFrame(globalFrame);
     }
 
+    /**
+     * Data for the {@code search} function.
+     */
     public static String[] searchPath() {
         if (searchPath == null) {
             searchPath = new String[]{".GlobalEnv", "Autoloads", "package:base"};
@@ -130,31 +151,8 @@
         return searchPath;
     }
 
-    protected REnvironment(REnvironment parent, String name) {
-        this.parent = parent;
-        this.name = name;
-<<<<<<< HEAD
-        if (!name.equals(UNNAMED) && this instanceof InSearchList) {
-=======
-        this.descriptor = new FrameDescriptor();
-        this.map = newHashMap(size);
-        if (!name.equals(UNNAMED)) {
->>>>>>> 5934ec47
-            namedEnvironments.put(name, this);
-        }
-    }
-
-<<<<<<< HEAD
     public static REnvironment lookupByName(String name) {
-=======
-    @SlowPath
-    private static LinkedHashMap<String, Object> newHashMap(int size) {
-        return size == 0 ? new LinkedHashMap<>() : new LinkedHashMap<>(size);
-    }
-
-    public static REnvironment lookup(String name) {
->>>>>>> 5934ec47
-        return namedEnvironments.get(name);
+        return searchListEnvironments.get(name);
     }
 
     public static REnvironment lookupBySearchName(String name) {
@@ -169,13 +167,23 @@
         }
     }
 
+    // end of static members
+
+    protected REnvironment(REnvironment parent, String name) {
+        this.parent = parent;
+        this.name = name;
+        if (!name.equals(UNNAMED) && this instanceof InSearchList) {
+            searchListEnvironments.put(name, this);
+        }
+    }
+
     public REnvironment getParent() {
         return parent;
     }
 
     /**
      * The "simple" name of the environment. E.g. "namespace:xxx" return "xxx". TODO Evidently this
-     * can be changed using attributes.
+     * can be changed using attributes, which is not yet supported..
      */
     public String getName() {
         return name;
@@ -201,14 +209,38 @@
     }
 
     /*
-     * Access to the "frame" component is subclass specific.
-     */
-
-    public abstract Object get(String key);
-
-    public abstract void put(String key, Object value);
-
-    public abstract RStringVector ls(boolean allNames, String pattern);
+     * Access to the "frame" component is subclass specific. The default implementations all throw
+     * RuntimeException.
+     */
+
+    /**
+     * Return the value of object named {@code name} or {@code null} if not found.
+     */
+    public Object get(@SuppressWarnings({"hiding", "unused"}) String name) {
+        throw notImplemented("get");
+    }
+
+    /**
+     * Set the value of object named {@code name} to {@code value}. if {@code value == null},
+     * effectively removes the name.
+     */
+    public void put(@SuppressWarnings({"hiding", "unused"}) String name, @SuppressWarnings("unused") Object value) {
+        throw notImplemented("put");
+    }
+
+    /**
+     * Used by {@code ls()} function.
+     *
+     * @param allNames {@code true} means include names starting with ".".
+     * @param pattern regexp to match names returned.
+     */
+    public RStringVector ls(boolean allNames, String pattern) {
+        throw notImplemented("ls");
+    }
+
+    private RuntimeException notImplemented(String method) {
+        return new RuntimeException(getClass().getName() + "." + method + " called but not implemented");
+    }
 
     /**
      * Helper class that encapsulates access to actual execution frames.
@@ -239,6 +271,7 @@
 
         @Override
         public RStringVector ls(boolean allNames, String pattern) {
+            // TODO support pattern
             FrameDescriptor fd = frame.getFrameDescriptor();
             String[] names = fd.getIdentifiers().toArray(RRuntime.STRING_ARRAY_SENTINEL);
             int undefinedIdentifiers = 0;
@@ -263,7 +296,7 @@
     }
 
     /**
-     * The environment for the "base" package.
+     * The environment for the {@code package:base} package.
      */
     private static class Base extends WithFrame implements InSearchList {
 
@@ -277,7 +310,7 @@
     }
 
     /**
-     * The namespace:base environment.
+     * The {@code namespace:base} environment.
      */
     private static final class NamespaceBase extends WithFrame {
         private NamespaceBase() {
@@ -292,7 +325,8 @@
     }
 
     /**
-     * The users workspace environment. The parent depends on the set of default packages loaded.
+     * The users workspace environment (global). The parent depends on the set of default packages
+     * loaded.
      */
     public static final class Global extends WithFrame implements InSearchList {
 
@@ -303,42 +337,53 @@
     }
 
     /**
-     * {@link Function} environments are created when a function is defined see
+     * Denotes an environment associated with a function definition during AST building.
+     *
+     * {@link StaticFunction} environments are created when a function is defined see
      * {@code RFunctionDefinitonNode} and {@code RTruffleVisitor}. In that situation the
-     * {@code parent} is the lexically enclosing environment. When a function is invoked a
-     * {@link Function} environment may be created in response to the R {@code environment()} base
-     * package function, but in this case the parent is the environment of the caller, which may
-     * differ from the lexically enclosing environment (e.g. recursion).
-     */
-    public static final class Function extends WithFrame {
-
+     * {@code parent} is the lexically enclosing environment and there is no associated frame.
+     */
+
+    public static final class StaticFunction extends REnvironment {
         private FrameDescriptor descriptor;
 
-        public Function(REnvironment parent) {
+        public StaticFunction(REnvironment parent) {
             // function environments are not named
             super(parent, "");
             this.descriptor = new FrameDescriptor();
         }
 
+        public FrameDescriptor getDescriptor() {
+            return descriptor;
+        }
+
+    }
+
+    /**
+     * When a function is invoked a {@link DynamicFunction} environment may be created in response
+     * to the R {@code environment()} base package function, and it will have an associated frame.
+     */
+    public static final class DynamicFunction extends WithFrame {
+
+        public DynamicFunction(REnvironment parent) {
+            super(parent, "");
+        }
+
         /**
-         * Specifically for {@code ls()}, we don't care about the parent.
+         * Specifically for {@code ls()}, we don't care about the parent, as the use is transient.
          */
-        public static Function createLsCurrent(VirtualFrame frame) {
-            Function result = new Function(null);
+        public static DynamicFunction createLsCurrent(VirtualFrame frame) {
+            DynamicFunction result = new DynamicFunction(null);
             result.setFrame(frame);
             return result;
         }
 
-        public static Function create(REnvironment parent, PackedFrame frame) {
-            Function result = new Function(parent);
+        public static DynamicFunction create(REnvironment parent, PackedFrame frame) {
+            DynamicFunction result = new DynamicFunction(parent);
             result.setFrame(frame.unpack());
             return result;
         }
 
-        public FrameDescriptor getDescriptor() {
-            return descriptor;
-        }
-
     }
 
     /**
@@ -349,7 +394,12 @@
 
         public User(REnvironment parent, String name, int size) {
             super(parent, name);
-            this.map = new LinkedHashMap<>(size);
+            this.map = newHashMap(size);
+        }
+
+        @SlowPath
+        private static LinkedHashMap<String, Object> newHashMap(int size) {
+            return size == 0 ? new LinkedHashMap<>() : new LinkedHashMap<>(size);
         }
 
         @Override
@@ -394,6 +444,9 @@
         return names;
     }
 
+    /**
+     * A placeholder for the package autload mechanism.
+     */
     private static final class Autoload extends REnvironment implements InSearchList {
         Autoload() {
             super(baseEnv(), "");
@@ -420,7 +473,7 @@
 
     /**
      * The empty environment has no runtime state and so can be allocated statically. TODO Attempts
-     * to assign should cause an error.
+     * to assign should cause an error, if not prevented in caller. TODO check.
      */
     private static final class Empty extends REnvironment implements InSearchList {
 
