--- conflicted
+++ resolved
@@ -288,7 +288,7 @@
             return replace(fallback);
         }
 
-        @SlowPath
+        @TruffleBoundary
         public void onSuccess() {
 // System.out.println("Successfully optimized read from '" + symbol.getName() + "'");
         }
@@ -391,11 +391,7 @@
      * of RPromise, only needed for varargs in FastR TODO Move to separate package together with
      * other varargs classes)
      */
-<<<<<<< HEAD
-    public final static class VarArgNode extends RNode {
-=======
-    public static final class VarArgPromiseNode extends RNode {
->>>>>>> 8539e4ee
+    public static final class VarArgNode extends RNode {
         private final RPromise promise;
         @CompilationFinal private boolean isEvaluated = false;
 
