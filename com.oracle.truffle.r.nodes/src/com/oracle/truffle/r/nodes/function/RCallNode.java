/*
 * Copyright (c) 2013, 2014, Oracle and/or its affiliates. All rights reserved.
 * DO NOT ALTER OR REMOVE COPYRIGHT NOTICES OR THIS FILE HEADER.
 *
 * This code is free software; you can redistribute it and/or modify it
 * under the terms of the GNU General Public License version 2 only, as
 * published by the Free Software Foundation.
 *
 * This code is distributed in the hope that it will be useful, but WITHOUT
 * ANY WARRANTY; without even the implied warranty of MERCHANTABILITY or
 * FITNESS FOR A PARTICULAR PURPOSE.  See the GNU General Public License
 * version 2 for more details (a copy is included in the LICENSE file that
 * accompanied this code).
 *
 * You should have received a copy of the GNU General Public License version
 * 2 along with this work; if not, write to the Free Software Foundation,
 * Inc., 51 Franklin St, Fifth Floor, Boston, MA 02110-1301 USA.
 *
 * Please contact Oracle, 500 Oracle Parkway, Redwood Shores, CA 94065 USA
 * or visit www.oracle.com if you need additional information or have any
 * questions.
 */
package com.oracle.truffle.r.nodes.function;

import com.oracle.truffle.api.*;
import com.oracle.truffle.api.CompilerDirectives.SlowPath;
import com.oracle.truffle.api.frame.*;
import com.oracle.truffle.api.nodes.*;
import com.oracle.truffle.api.source.*;
import com.oracle.truffle.api.utilities.*;
import com.oracle.truffle.r.nodes.*;
import com.oracle.truffle.r.nodes.access.*;
import com.oracle.truffle.r.nodes.access.ReadVariableNode.BuiltinFunctionVariableNode;
import com.oracle.truffle.r.nodes.access.ReadVariableNodeFactory.BuiltinFunctionVariableNodeFactory;
import com.oracle.truffle.r.nodes.builtin.*;
import com.oracle.truffle.r.nodes.function.MatchedArguments.MatchedArgumentsNode;
import com.oracle.truffle.r.runtime.*;
import com.oracle.truffle.r.runtime.RDeparse.State;
import com.oracle.truffle.r.runtime.data.*;

/**
 * This class denotes a call site to a function,e.g.:
 *
 * <pre>
 * f(a, b, c)
 * </pre>
 * <p>
 * To avoid repeated work on each call, {@link CachedCallNode} class together with
 * {@link UninitializedCallNode} forms the basis for the polymorphic inline cache (PIC) used to
 * cache argument nodes on the call site of a function call.
 * </p>
 * There are two problems we're facing which are the reason for the caching:
 * <ol>
 * <li>on some call sites the function may change between executions</li>
 * <li>for call sites taking "..." as an argument the actual argument list passed into the function
 * may change each call (note that this is totally independent of the problem which function is to
 * be called)</li>
 * </ol>
 * <p>
 * Problem 1 can be tackled by a the use of an {@link IndirectCallNode} instead of a
 * {@link DirectCallNode} which is not as performant as the latter but has no further disadvantages.
 * But as the function changed its formal parameters changed, too, so a re-match has to be done as
 * well, which involves the creation of nodes and thus must happen on the {@link SlowPath}.<br/>
 * Problem 2 is not that easy, too: It is solved by reading the values associated with "..." (which
 * are Promises) and wrapping them in newly created {@link RNode}s. These nodes get inserted into
 * the arguments list ({@link CallArgumentsNode#executeFlatten(VirtualFrame)}) - which needs to be
 * be matched against the formal parameters again, as theses arguments may carry names as well which
 * may have an impact on argument order. As matching involves node creation, it has to happen on the
 * {@link SlowPath}.
 * </p>
 * To avoid repeated node creations as much as possible by caching two interwoven PICs are
 * implemented. The caches are constructed using the following classes:
 *
 * <pre>
 *  U = {@link UninitializedCallNode}: Forms the uninitialized end of the function PIC
 *  D = {@link DispatchedCallNode}: Function fixed, no varargs
 *  G = {@link GenericCallNode}: Function arbitrary, no varargs (generic case)
 * 
 *  UV = {@link UninitializedCallNode} with varargs,
 *  UVC = {@link UninitializedVarArgsCacheCallNode} with varargs, for varargs cache
 *  DV = {@link DispatchedVarArgsCallNode}: Function fixed, with cached varargs
 *  DGV = {@link DispatchedGenericVarArgsCallNode}: Function fixed, with arbitrary varargs (generic case)
 *  GV = {@link GenericVarArgsCallNode}: Function arbitrary, with arbitrary varargs (generic case)
 * 
 * (RB = {@link RBuiltinNode}: individual functions that are builtins are represented by this node
 * which is not aware of caching). Due to {@link CachedCallNode} (see below) this is transparent to
 * the cache and just behaves like a D/DGV)
 * </pre>
 *
 * As the property "takes varargs as argument" is static for each call site, we effectively end up
 * with two separate cache structures. Some examples of each are depicted below:
 *
 * <pre>
 * non varargs, max depth:
 * |
 * D-D-D-U
 * 
 * no varargs, generic (if max depth is exceeded):
 * |
 * D-D-D-D-G
 * 
 * varargs:
 * |
 * DV-DV-UV         <- function call target identity level cache
 *    |
 *    DV
 *    |
 *    UVC           <- varargs signature level cache
 * 
 * varargs, max varargs depth exceeded:
 * |
 * DV-DV-UV
 *    |
 *    DV
 *    |
 *    DV
 *    |
 *    DV
 *    |
 *    DGV
 * 
 * varargs, max function depth exceeded:
 * |
 * DV-DV-DV-DV-GV
 * </pre>
 * <p>
 * In the diagrams above every horizontal connection "-" is in fact established by a separate node:
 * {@link CachedCallNode}, which encapsulates the check for function call target identity. So the 1.
 * example in fact looks like this:
 *
 * <pre>
 * |
 * C-C-C-U
 * | | |
 * D D D
 * </pre>
 *
 * This is useful as it avoids repetition and allows child nodes to be more concise. It is also
 * needed as there are {@link RCallNode} implementations that are not aware of caching, e.g.
 * {@link RBuiltinNode}, which may be part of the cache. Note that varargs cache nodes (
 * {@link DispatchedVarArgsCallNode}, the nodes connected by "|") handle the check for varargs value
 * identity by itself.
 * </p>
 *
 * As the two problems of changing arguments and changing functions are totally independent as
 * described above, it would be possible to use two totally separate caching infrastructures. The
 * reason for the current choice is the expectation that R users will try to call same functions
 * with the same arguments, and there will very rarely be the case that the same arguments get
 * passed via "..." to the same functions.
 */
public abstract class RCallNode extends RNode {

    private static final int FUNCTION_INLINE_CACHE_SIZE = 4;
    private static final int VARARGS_INLINE_CACHE_SIZE = 4;

    protected RCallNode() {
    }

    @Override
    public Object execute(VirtualFrame frame) {
        throw new AssertionError();
    }

    public abstract Object execute(VirtualFrame frame, RFunction function);

<<<<<<< HEAD
    @Override
    public boolean isSyntax() {
        return true;
    }
=======
    public abstract RNode getFunctionNode();

    public abstract CallArgumentsNode getArgumentsNode();
>>>>>>> b55fad6d

    public int executeInteger(VirtualFrame frame, RFunction function) throws UnexpectedResultException {
        return RTypesGen.RTYPES.expectInteger(execute(frame, function));
    }

    public double executeDouble(VirtualFrame frame, RFunction function) throws UnexpectedResultException {
        return RTypesGen.RTYPES.expectDouble(execute(frame, function));
    }

    public static RCallNode createStaticCall(SourceSection src, String function, CallArgumentsNode arguments) {
        return RCallNode.createCall(src, ReadVariableNode.create(function, RType.Function, false), arguments);
    }

    public static RCallNode createStaticCall(SourceSection src, RFunction function, CallArgumentsNode arguments) {
        Symbol symbol = Symbol.create(function.getName());
        return RCallNode.createCall(src, BuiltinFunctionVariableNodeFactory.create(function, symbol), arguments);
    }

    /**
     * Creates a call to a resolved {@link RBuiltinKind#INTERNAL} that will be used to replace the
     * original call.
     *
     * @param frame The frame to create the inlined builtins in
     * @param src source section to use (from original call)
     * @param internalCallArg the {@link UninitializedCallNode} corresponding to the argument to the
     *            {code .Internal}.
     * @param function the resolved {@link RFunction}.
     * @param symbol The name of the function
     */
    public static RCallNode createInternalCall(VirtualFrame frame, SourceSection src, RCallNode internalCallArg, RFunction function, Symbol symbol) {
        CompilerDirectives.transferToInterpreter();
        BuiltinFunctionVariableNode functionNode = BuiltinFunctionVariableNodeFactory.create(function, symbol);
        assert internalCallArg instanceof UninitializedCallNode;
        UninitializedCallNode current = new UninitializedCallNode(functionNode, ((UninitializedCallNode) internalCallArg).args);
        current.assignSourceSection(src);
        return current.createCacheNode(frame, function);
    }

    /**
     * Creates a modified call in which the first argument if replaced by {@code arg1}. This is, for
     * example, to support {@code HiddenInternalFunctions.MakeLazy}.
     */
    @SlowPath
    public static RCallNode createCloneReplacingFirstArg(RCallNode call, ConstantNode arg1) {
        assert call instanceof UninitializedCallNode;
        UninitializedCallNode callClone = NodeUtil.cloneNode((UninitializedCallNode) call);
        CallArgumentsNode args = callClone.args;
        RNode[] argNodes = args.getArguments();
        argNodes[0].replace(arg1);
        return callClone;
    }

    public static RCallNode createCall(SourceSection src, RNode function, CallArgumentsNode arguments) {
        RCallNode cn = new UninitializedCallNode(function, arguments);
        cn.assignSourceSection(src);
        return cn;
    }

    private static RBuiltinRootNode findBuiltinRootNode(RootCallTarget callTarget) {
        RootNode root = callTarget.getRootNode();
        if (root instanceof RBuiltinRootNode) {
            return (RBuiltinRootNode) root;
        }
        return null;
    }

    @SlowPath
    protected RCallNode getParentCallNode() {
        RNode parent = (RNode) getParent();
        if (!(parent instanceof RCallNode)) {
            throw RInternalError.shouldNotReachHere();
        }
        return (RCallNode) parent;
    }

    /**
     * Base class for classes that are on the top of the cache hierarchy.
     *
     * @see LeafCallNode
     */
    public abstract static class RootCallNode extends RCallNode {

        @Child protected RNode functionNode;
        @Child protected CallArgumentsNode args;

        public RootCallNode(RNode function, CallArgumentsNode args) {
            this.functionNode = function;
            this.args = args;
        }

        private RFunction executeFunctionNode(VirtualFrame frame) {
            try {
                return functionNode.executeFunction(frame);
            } catch (UnexpectedResultException e) {
                // TODO unsupported yet
                throw Utils.nyi();
            }
        }

        @Override
        public final Object execute(VirtualFrame frame) {
            return execute(frame, executeFunctionNode(frame));
        }

        @Override
        public final int executeInteger(VirtualFrame frame) throws UnexpectedResultException {
            return executeInteger(frame, executeFunctionNode(frame));
        }

        @Override
        public final double executeDouble(VirtualFrame frame) throws UnexpectedResultException {
            return executeDouble(frame, executeFunctionNode(frame));
        }

        @Override
        public RNode getFunctionNode() {
            if (functionNode != null) {
                // Only the very 1. RootCallNode on the top level contains the one-and-only function
                // node
                return functionNode;
            }
            return getParentCallNode().getFunctionNode();
        }

        @Override
        public CallArgumentsNode getArgumentsNode() {
            return args;
        }
    }

    /**
     * This is the counterpart of {@link RootCallNode}: While that is the base class for all
     * top-level nodes (C, G, U and GV), this is the base class for all nodes not on the top level
     * of the PIC (and thus don't need all information, but can rely on their parents to have them).
     *
     * @see RootCallNode
     */
    public static class LeafCallNode extends RCallNode {

        @Override
        public Object execute(VirtualFrame frame, RFunction function) {
            throw RInternalError.shouldNotReachHere();
        }

        @Override
        public RNode getFunctionNode() {
            return getParentCallNode().getFunctionNode();
        }

        @Override
        public CallArgumentsNode getArgumentsNode() {
            return getParentCallNode().getArgumentsNode();
        }
    }

    /**
     * [C] Extracts the check for function call target identity away from the individual cache nodes
     *
     * @see RCallNode
     */
    public static final class CachedCallNode extends RootCallNode {

        @Child private RootCallNode nextNode;
        @Child private RCallNode currentNode;
        private final CallTarget cachedCallTarget;

        public CachedCallNode(RNode function, RCallNode current, RootCallNode next, RFunction cachedFunction) {
            super(function, null);  // Relies on the getArguments redirect below
            this.currentNode = current;
            this.nextNode = next;
            this.cachedCallTarget = cachedFunction.getTarget();
        }

        @Override
        public Object execute(VirtualFrame frame, RFunction f) {
            if (cachedCallTarget == f.getTarget()) {
                return currentNode.execute(frame, f);
            }
            return nextNode.execute(frame, f);
        }

        @Override
        public int executeInteger(VirtualFrame frame, RFunction f) throws UnexpectedResultException {
            if (cachedCallTarget == f.getTarget()) {
                return currentNode.executeInteger(frame, f);
            }
            return nextNode.executeInteger(frame, f);
        }

        @Override
        public double executeDouble(VirtualFrame frame, RFunction f) throws UnexpectedResultException {
            if (cachedCallTarget == f.getTarget()) {
                return currentNode.executeDouble(frame, f);
            }
            return nextNode.executeDouble(frame, f);
        }

        @Override
        public CallArgumentsNode getArgumentsNode() {
            return currentNode.getArgumentsNode();
        }
    }

    /**
     * [U]/[UV] Forms the uninitialized end of the function PIC
     *
     * @see RCallNode
     */
    public static final class UninitializedCallNode extends RootCallNode {

        private final int depth;

        protected UninitializedCallNode(RNode function, CallArgumentsNode args) {
            this(function, args, 0);
        }

        private UninitializedCallNode(RNode function, CallArgumentsNode args, int depth) {
            super(function, args);
            this.depth = depth;
        }

        protected UninitializedCallNode(UninitializedCallNode copy) {
            this(copy, copy.depth + 1);
        }

        private UninitializedCallNode(UninitializedCallNode org, int depth) {
            super(null, org.args);
            this.depth = depth;
            this.assignSourceSection(org.getSourceSection());
        }

        @Override
        public Object execute(VirtualFrame frame, RFunction function) {
            CompilerDirectives.transferToInterpreterAndInvalidate();
            return specialize(frame, function).execute(frame, function);
        }

        private RCallNode specialize(VirtualFrame frame, RFunction function) {
            RCallNode current = createCacheNode(frame, function);
            RootCallNode next = createNextNode();
            RootCallNode cachedNode = new CachedCallNode(this.functionNode, current, next, function);
            this.replace(cachedNode);
            return cachedNode;
        }

        private RootCallNode createNextNode() {
            if (depth + 1 < FUNCTION_INLINE_CACHE_SIZE) {
                return new UninitializedCallNode(this);
            } else {
                // 2 possible cases: G (Multiple functions, no varargs) or GV (Multiple function
                // arbitrary varargs)
                CallArgumentsNode clonedArgs = getClonedArgs();
                return args.containsVarArgsSymbol() ? new GenericVarArgsCallNode(functionNode, clonedArgs) : new GenericCallNode(functionNode, clonedArgs);
            }
        }

        private RCallNode createCacheNode(VirtualFrame frame, RFunction function) {
            CompilerDirectives.transferToInterpreter();
            CallArgumentsNode clonedArgs = getClonedArgs();
            SourceSection callSrc = getSourceSection();
            SourceSection argsSrc = args.getEncapsulatingSourceSection();

            RCallNode callNode = null;
            // Check implementation: If written in Java, handle differently!
            if (function.isBuiltin()) {
                RootCallTarget callTarget = function.getTarget();
                RBuiltinRootNode root = findBuiltinRootNode(callTarget);
                if (root != null) {
                    // We inline the given arguments here, as builtins are executed inside the same
                    // frame as they are called.
                    InlinedArguments inlinedArgs = ArgumentMatcher.matchArgumentsInlined(frame, function, clonedArgs, callSrc, argsSrc);
                    callNode = root.inline(inlinedArgs);
                }
            } else {
                // Now we need to distinguish: Do supplied arguments vary between calls?
                if (clonedArgs.containsVarArgsSymbol()) {
                    // Yes, maybe.
                    VarArgsCacheCallNode nextNode = new UninitializedVarArgsCacheCallNode(clonedArgs);
                    VarArgsSignature varArgsSignature = clonedArgs.createSignature(frame);
                    callNode = DispatchedVarArgsCallNode.create(frame, clonedArgs, nextNode, callSrc, function, varArgsSignature, true);
                } else {
                    // Nope! (peeewh)
                    MatchedArguments matchedArgs = ArgumentMatcher.matchArguments(frame, function, clonedArgs, callSrc, argsSrc);
                    callNode = new DispatchedCallNode(function, matchedArgs);
                }
            }

            callNode.assignSourceSection(callSrc);
            return callNode;
        }

        public CallArgumentsNode getClonedArgs() {
            return NodeUtil.cloneNode(args);
        }

        @Override
        public void deparse(State state) {
            getFunctionNode().deparse(state);
            state.append('(');
            RNode[] arguments = args.getArguments();
            String[] names = args.getNames();
            for (int i = 0; i < arguments.length; i++) {
                RNode argument = arguments[i];
                String name = names[i];
                if (name != null) {
                    state.append(name);
                    state.append(" = ");
                }
                argument.deparse(state);
                if (i != arguments.length - 1) {
                    state.append(", ");
                }
            }
            state.append(')');
        }
    }

    /**
     * [D] A {@link RCallNode} for calls to fixed {@link RFunction}s with fixed arguments (no
     * varargs).
     *
     * @see RCallNode
     */
    private static final class DispatchedCallNode extends LeafCallNode {

        @Child private DirectCallNode call;
        @Child private MatchedArgumentsNode matchedArgs;

        DispatchedCallNode(RFunction function, MatchedArguments matchedArgs) {
            this.matchedArgs = matchedArgs.createNode();
            this.call = Truffle.getRuntime().createDirectCallNode(function.getTarget());
        }

        @Override
        public Object execute(VirtualFrame frame, RFunction currentFunction) {
            Object[] argsObject = RArguments.create(currentFunction, getSourceSection(), RArguments.getDepth(frame) + 1, matchedArgs.executeArray(frame), matchedArgs.getNames());
            return call.call(frame, argsObject);
        }
    }

    /**
     * [G] A {@link RCallNode} in case there is no fixed {@link RFunction} (and no varargs).
     *
     * @see RCallNode
     */
    private static final class GenericCallNode extends RootCallNode {

        @Child private IndirectCallNode indirectCall = Truffle.getRuntime().createIndirectCallNode();

        private CallTarget lastCallTarget = null;
        private MatchedArguments lastMatchedArgs = null;

        GenericCallNode(RNode functionNode, CallArgumentsNode args) {
            super(functionNode, args);
        }

        @Override
        public Object execute(VirtualFrame frame, RFunction currentFunction) {
            CompilerDirectives.transferToInterpreter();

            if (lastCallTarget == currentFunction.getTarget() && lastMatchedArgs != null) {
                // poor man's caching succeeded - same function: no re-match needed
                Object[] argsObject = RArguments.create(currentFunction, getSourceSection(), RArguments.getDepth(frame) + 1, lastMatchedArgs.doExecuteArray(frame), lastMatchedArgs.getNames());
                return indirectCall.call(frame, currentFunction.getTarget(), argsObject);
            }

            MatchedArguments matchedArgs = ArgumentMatcher.matchArguments(frame, currentFunction, args, getSourceSection(), args.getEncapsulatingSourceSection());
            this.lastMatchedArgs = matchedArgs;
            this.lastCallTarget = currentFunction.getTarget();

            Object[] argsObject = RArguments.create(currentFunction, getSourceSection(), RArguments.getDepth(frame) + 1, matchedArgs.doExecuteArray(frame), matchedArgs.getNames());
            return indirectCall.call(frame, currentFunction.getTarget(), argsObject);
        }
    }

    /*
     * Varargs cache classes follow
     */

    /**
     * Base class for the varargs cache [UVC] and [DV]
     *
     * @see RCallNode
     */
    private abstract static class VarArgsCacheCallNode extends LeafCallNode {

        @Override
        public Object execute(VirtualFrame frame, RFunction function) {
            return execute(frame, function, null);
        }

        protected abstract Object execute(VirtualFrame frame, RFunction function, VarArgsSignature varArgsSignature);
    }

    /**
     * [UVC] The uninitialized end of the varargs cache
     *
     * @see RCallNode
     */
    public static final class UninitializedVarArgsCacheCallNode extends VarArgsCacheCallNode {
        @Child private CallArgumentsNode args;
        private int depth = 1;  // varargs cached is started with a [DV] DispatchedVarArgsCallNode

        public UninitializedVarArgsCacheCallNode(CallArgumentsNode args) {
            this.args = args;
        }

        @Override
        public Object execute(VirtualFrame frame, RFunction function, VarArgsSignature varArgsSignature) {
            CompilerDirectives.transferToInterpreterAndInvalidate();

            // Extend cache
            this.depth += 1;
            CallArgumentsNode clonedArgs = NodeUtil.cloneNode(args);
            VarArgsCacheCallNode next = createNextNode(function);
            DispatchedVarArgsCallNode newCallNode = DispatchedVarArgsCallNode.create(frame, clonedArgs, next, getSourceSection(), function, varArgsSignature, false);
            return replace(newCallNode).execute(frame, function, varArgsSignature);
        }

        private VarArgsCacheCallNode createNextNode(RFunction function) {
            if (depth < VARARGS_INLINE_CACHE_SIZE) {
                return this;
            } else {
                CallArgumentsNode clonedArgs = NodeUtil.cloneNode(args);
                return new DispatchedGenericVarArgsCallNode(function, clonedArgs);
            }
        }
    }

    /**
     * [DV] A {@link RCallNode} for calls to cached {@link RFunction}s with cached varargs.
     *
     * @see RCallNode
     */
    private static final class DispatchedVarArgsCallNode extends VarArgsCacheCallNode {
        @Child private DirectCallNode call;
        @Child private CallArgumentsNode args;
        @Child private VarArgsCacheCallNode next;
        @Child private MatchedArgumentsNode matchedArgs;

        private final VarArgsSignature cachedSignature;

        /**
         * Whether this [DV] node is the root of the varargs sub-cache (cmp. {@link RCallNode})
         */
        private final boolean isVarArgsRoot;

        /**
         * Used to profile on constant {@link #isVarArgsRoot}
         */
        private final ConditionProfile isRootProfile = ConditionProfile.createBinaryProfile();

        protected DispatchedVarArgsCallNode(CallArgumentsNode args, VarArgsCacheCallNode next, RFunction function, VarArgsSignature varArgsSignature, MatchedArguments matchedArgs,
                        boolean isVarArgsRoot) {
            this.call = Truffle.getRuntime().createDirectCallNode(function.getTarget());
            this.args = args;
            this.next = next;
            this.cachedSignature = varArgsSignature;
            this.matchedArgs = matchedArgs.createNode();
            this.isVarArgsRoot = isVarArgsRoot;
        }

        protected static DispatchedVarArgsCallNode create(VirtualFrame frame, CallArgumentsNode args, VarArgsCacheCallNode next, SourceSection callSrc, RFunction function,
                        VarArgsSignature varArgsSignature, boolean isVarArgsRoot) {
            UnrolledVariadicArguments unrolledArguments = args.executeFlatten(frame);
            MatchedArguments matchedArgs = ArgumentMatcher.matchArguments(frame, function, unrolledArguments, callSrc, args.getEncapsulatingSourceSection());
            return new DispatchedVarArgsCallNode(args, next, function, varArgsSignature, matchedArgs, isVarArgsRoot);
        }

        @Override
        public Object execute(VirtualFrame frame, RFunction currentFunction, VarArgsSignature varArgsSignature) {
            // If this is the root of the varargs sub-cache: The signature needs to be created
            // once
            VarArgsSignature currentSignature;
            if (isRootProfile.profile(isVarArgsRoot)) {
                currentSignature = args.createSignature(frame);
            } else {
                currentSignature = varArgsSignature;
            }

            // If the signature does not match: delegate to next node!
            if (cachedSignature.isNotEqualTo(currentSignature)) {
                return next.execute(frame, currentFunction, currentSignature);
            }

            // Our cached function and matched arguments do match, simply execute!
            Object[] argsObject = RArguments.create(currentFunction, getSourceSection(), RArguments.getDepth(frame) + 1, matchedArgs.executeArray(frame), matchedArgs.getNames());
            return call.call(frame, argsObject);
        }
    }

    /**
     * [DGV] {@link RCallNode} in case there is a cached {@link RFunction} with cached varargs that
     * exceeded the cache size {@link RCallNode#VARARGS_INLINE_CACHE_SIZE}.}
     *
     * @see RCallNode
     */
    private static final class DispatchedGenericVarArgsCallNode extends VarArgsCacheCallNode {

        @Child private DirectCallNode call;
        @Child private CallArgumentsNode suppliedArgs;

        DispatchedGenericVarArgsCallNode(RFunction function, CallArgumentsNode suppliedArgs) {
            this.call = Truffle.getRuntime().createDirectCallNode(function.getTarget());
            this.suppliedArgs = suppliedArgs;
        }

        @Override
        protected Object execute(VirtualFrame frame, RFunction currentFunction, VarArgsSignature varArgsSignature) {
            CompilerDirectives.transferToInterpreter();

            // Arguments may change every call: Flatt'n'Match on SlowPath! :-/
            UnrolledVariadicArguments argsValuesAndNames = suppliedArgs.executeFlatten(frame);
            MatchedArguments matchedArgs = ArgumentMatcher.matchArguments(frame, currentFunction, argsValuesAndNames, getSourceSection(), getEncapsulatingSourceSection());

            Object[] argsObject = RArguments.create(currentFunction, getSourceSection(), RArguments.getDepth(frame) + 1, matchedArgs.doExecuteArray(frame), matchedArgs.getNames());
            return call.call(frame, argsObject);
        }
    }

    /**
     * [GV] {@link RootCallNode} in case there is no fixed {@link RFunction} AND varargs...
     *
     * @see RCallNode
     */
    private static final class GenericVarArgsCallNode extends RootCallNode {

        @Child private IndirectCallNode indirectCall = Truffle.getRuntime().createIndirectCallNode();

        GenericVarArgsCallNode(RNode functionNode, CallArgumentsNode args) {
            super(functionNode, args);
        }

        @Override
        public Object execute(VirtualFrame frame, RFunction currentFunction) {
            CompilerDirectives.transferToInterpreter();

            // Function and arguments may change every call: Flatt'n'Match on SlowPath! :-/
            UnrolledVariadicArguments argsValuesAndNames = args.executeFlatten(frame);
            MatchedArguments matchedArgs = ArgumentMatcher.matchArguments(frame, currentFunction, argsValuesAndNames, getSourceSection(), getEncapsulatingSourceSection());

            Object[] argsObject = RArguments.create(currentFunction, getSourceSection(), RArguments.getDepth(frame) + 1, matchedArgs.doExecuteArray(frame), matchedArgs.getNames());
            return indirectCall.call(frame, currentFunction.getTarget(), argsObject);
        }
    }
}<|MERGE_RESOLUTION|>--- conflicted
+++ resolved
@@ -163,16 +163,14 @@
 
     public abstract Object execute(VirtualFrame frame, RFunction function);
 
-<<<<<<< HEAD
+    public abstract RNode getFunctionNode();
+
+    public abstract CallArgumentsNode getArgumentsNode();
+
     @Override
     public boolean isSyntax() {
         return true;
     }
-=======
-    public abstract RNode getFunctionNode();
-
-    public abstract CallArgumentsNode getArgumentsNode();
->>>>>>> b55fad6d
 
     public int executeInteger(VirtualFrame frame, RFunction function) throws UnexpectedResultException {
         return RTypesGen.RTYPES.expectInteger(execute(frame, function));
