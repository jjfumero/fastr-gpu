/*
 * Copyright (c) 2013, 2014, Oracle and/or its affiliates. All rights reserved.
 * DO NOT ALTER OR REMOVE COPYRIGHT NOTICES OR THIS FILE HEADER.
 *
 * This code is free software; you can redistribute it and/or modify it
 * under the terms of the GNU General Public License version 2 only, as
 * published by the Free Software Foundation.
 *
 * This code is distributed in the hope that it will be useful, but WITHOUT
 * ANY WARRANTY; without even the implied warranty of MERCHANTABILITY or
 * FITNESS FOR A PARTICULAR PURPOSE.  See the GNU General Public License
 * version 2 for more details (a copy is included in the LICENSE file that
 * accompanied this code).
 *
 * You should have received a copy of the GNU General Public License version
 * 2 along with this work; if not, write to the Free Software Foundation,
 * Inc., 51 Franklin St, Fifth Floor, Boston, MA 02110-1301 USA.
 *
 * Please contact Oracle, 500 Oracle Parkway, Redwood Shores, CA 94065 USA
 * or visit www.oracle.com if you need additional information or have any
 * questions.
 */
package com.oracle.truffle.r.nodes.function;

import java.util.*;

import com.oracle.truffle.api.*;
import com.oracle.truffle.api.CompilerDirectives.CompilationFinal;
import com.oracle.truffle.api.CompilerDirectives.TruffleBoundary;
import com.oracle.truffle.api.frame.*;
import com.oracle.truffle.api.nodes.*;
import com.oracle.truffle.api.source.*;
import com.oracle.truffle.r.nodes.*;
import com.oracle.truffle.r.nodes.access.*;
import com.oracle.truffle.r.nodes.builtin.*;
import com.oracle.truffle.r.runtime.*;
import com.oracle.truffle.r.runtime.data.*;
import com.oracle.truffle.r.runtime.data.RPromise.Closure;
import com.oracle.truffle.r.runtime.data.RPromise.EvalPolicy;
import com.oracle.truffle.r.runtime.data.RPromise.PromiseProfile;
import com.oracle.truffle.r.runtime.data.RPromise.PromiseType;
import com.oracle.truffle.r.runtime.data.RPromise.RPromiseFactory;

/**
 * <p>
 * {@link ArgumentMatcher} serves the purpose of matching {@link CallArgumentsNode} to
 * {@link FormalArguments} of a specific function, see
 * {@link #matchArguments(VirtualFrame, RFunction, UnmatchedArguments, SourceSection, SourceSection)}
 * . The other match functions are used for special cases, where builtins make it necessary to
 * re-match parameters, e.g.:
 * {@link #matchArgumentsEvaluated(VirtualFrame, RFunction, EvaluatedArguments, SourceSection, PromiseProfile)}
 * for 'UseMethod' and
 * {@link #matchArgumentsInlined(VirtualFrame, RFunction, UnmatchedArguments, SourceSection, SourceSection)}
 * for builtins which are implemented in Java ( @see {@link RBuiltinNode#inline(InlinedArguments)}
 * </p>
 *
 * <p>
 * Here are some details on how the argument processing and matching works. The formal arguments
 * list is constructed at the point when the {@link FunctionDefinitionNode} object is constructed.
 * The supplied (actual) arguments list is constructed at the point when the
 * {@link CallArgumentsNode} is constructed. At the point of executing the actual function call, the
 * matching procedure takes a list of formal arguments and a list of supplied (actual) arguments
 * (which actually has to be constructed by flattening "...", as it obviously may contain more then
 * one argument, all of which might have a name, see below) and applies the actual matching
 * algorithm taking into consideration the names and positions of arguments as well as their number.
 * After that, the resulting arguments (potentially reordered and eventually wrapped into "...") are
 * wrapped into additional {@link PromiseNode}s which are basically an abstraction layer for normal
 * and {@link EvalPolicy#INLINED} functions.<br/>
 * The resulting {@link RNode} are cached inside {@link RCallNode} and executed every call (the
 * cache is not invalidated): Depending on whether the function to be called is a normal or
 * {@link EvalPolicy#INLINED} function, or a separate argument needs special treatment, the
 * {@link PromiseNode} returns either a {@link RPromise} OR the directly evaluated value.<br/>
 * The final step of the function call execution is packaging of the resulting values
 * {@code Object[]} into an {@link RArguments} object that is stored in the callee's frame.
 * </p>
 *
 * <p>
 * One caveat here is related to the S3 dispatch procedure. In this case, we have in fact two
 * function calls, one to the "dispatch" function (the one containing the UseMethod call) and one to
 * the function that is ultimately selected. Both functions can have a different list of formal
 * arguments and may require running a separate argument matching procedure. For example, in the
 * following piece of R code, the name of argument b must be available when executing the call to
 * g() for proper argument reordering:
 *
 * f<-function(a,b) { UseMethod("f") }; f.numeric<-function(b,a) { a - b }; f(b=1,2)
 *
 * Consequently, argument names passed to the "dispatch" function are preserved as part of the
 * {@link RArguments} object and made this way available when executing the selected function.
 * </p>
 *
 * <p>
 * Another caveat is related to matching arguments for variadic functions (functions containing the
 * ... argument). On the caller's side, multiple supplied arguments (with their own names) can be
 * encapsulated as a single formal ... argument on the callee's side. In this case, however, R still
 * requires that the names of arguments encapsulated as ... are available to the callee for use in
 * the argument matching procedures down the call chain. For example, in the following piece of R
 * code, argument b is encapsulated as ... when executing the call to f() and yet its name has to be
 * available when executing the call to g() for proper argument reordering:
 *
 * f <- function(...) g(...); g <- function(a,b) { a - b }; f(b=1,2)
 *
 * Consequently, "non-executed" ... arguments are represented as {@link VarArgsNode}-s (inheriting
 * from {@link RNode}) and "executed" .. arguments are represented as a language level value of type
 * {@link RArgsValuesAndNames}, which can be passes directly in the {@link RArguments} object and
 * whose type is understood by the language's builtins (both representations are name-preserving).
 * </p>
 */
public class ArgumentMatcher {

    /**
     * Match arguments supplied for a specific function call to the formal arguments and wraps them
     * in {@link PromiseNode}s. Used for calls to all functions parsed from R code
     *
     * @param frame carrier for missing check
     * @param function The function which is to be called
     * @param suppliedArgs The arguments supplied to the call
     * @param callSrc The source of the function call currently executed
     * @param argsSrc The source code encapsulating the arguments, for debugging purposes
     *
     * @return A fresh {@link MatchedArguments} containing the arguments in correct order and
     *         wrapped in {@link PromiseNode}s
     * @see #matchNodes(VirtualFrame, RFunction, RNode[], String[], SourceSection, SourceSection,
     *      boolean, ClosureCache)
     */
    public static MatchedArguments matchArguments(VirtualFrame frame, RFunction function, UnmatchedArguments suppliedArgs, SourceSection callSrc, SourceSection argsSrc) {
        FormalArguments formals = ((RRootNode) function.getTarget().getRootNode()).getFormalArguments();
        RNode[] wrappedArgs = matchNodes(frame, function, suppliedArgs.getArguments(), suppliedArgs.getNames(), callSrc, argsSrc, false, suppliedArgs);
        return MatchedArguments.create(wrappedArgs, formals.getNames());
    }

    /**
<<<<<<< HEAD
     * Handles unwrapping of {@link WrapArgumentNode} and checks for {@link ReadVariableNode} which
     * denote names.
     *
     * @param frame {@link VirtualFrame}
     * @param arg {@link RNode}
     * @return Whether the given argument denotes a 'missing' name in the context of the given frame
     */
    private static boolean isMissingName(VirtualFrame frame, RNode arg) {
        if (arg instanceof ConstantMissingNode) {
            return true;
        }

        String name = RMissingHelper.unwrapName(arg);
        // Unused "..." are not 'missing' for inlined functions
        if (name != null && ArgumentsTrait.isVarArg(name)) {
            Object obj = RMissingHelper.getMissingValue(frame, name);

            // name == missingArgument?
            if (obj == RMissing.instance) {
                return true;
            }
        }
        return false;
    }

    /**
=======
>>>>>>> ea20f1f0
     * Match arguments supplied for a specific function call to the formal arguments and wraps them
     * in special {@link PromiseNode}s. Used for calls to builtins which are built into FastR and
     * thus are implemented in Java
     *
     * @param function The function which is to be called
     * @param suppliedArgs The arguments supplied to the call
     * @param callSrc The source of the function call currently executed
     * @param argsSrc The source code encapsulating the arguments, for debugging purposes
     *
     * @return A fresh {@link InlinedArguments} containing the arguments in correct order and
     *         wrapped in special {@link PromiseNode}s
     * @see #matchNodes(VirtualFrame, RFunction, RNode[], String[], SourceSection, SourceSection,
     *      boolean, ClosureCache)
     */
    public static InlinedArguments matchArgumentsInlined(VirtualFrame frame, RFunction function, UnmatchedArguments suppliedArgs, SourceSection callSrc, SourceSection argsSrc) {
        RNode[] wrappedArgs = matchNodes(frame, function, suppliedArgs.getArguments(), suppliedArgs.getNames(), callSrc, argsSrc, true, suppliedArgs);
        return new InlinedArguments(wrappedArgs, suppliedArgs.getNames());
    }

    /**
     * Used for the implementation of the 'UseMethod' builtin. Reorders the arguments passed into
     * the called, generic function and prepares them to be passed into the specific function
     *
     * @param frame Needed for eventual promise reduction
     * @param function The 'Method' which is going to be 'Use'd
     * @param evaluatedArgs The arguments which are already in evaluated form (as they are directly
     *            taken from the stack)
     * @param callSrc The source code of the call
     *
     * @return A Fresh {@link EvaluatedArguments} containing the arguments rearranged and stuffed
     *         with default values (in the form of {@link RPromise}s where needed)
     */
    public static EvaluatedArguments matchArgumentsEvaluated(VirtualFrame frame, RFunction function, EvaluatedArguments evaluatedArgs, SourceSection callSrc, PromiseProfile promiseProfile) {
        RRootNode rootNode = (RRootNode) function.getTarget().getRootNode();
        FormalArguments formals = rootNode.getFormalArguments();
        Object[] evaledArgs = permuteArguments(function, evaluatedArgs.getEvaluatedArgs(), evaluatedArgs.getNames(), formals, new VarArgsAsObjectArrayFactory(), new ObjectArrayFactory(), callSrc,
                        null);

        // Replace RMissing with default value!
        RNode[] defaultArgs = formals.getDefaultArgs();
        for (int fi = 0; fi < defaultArgs.length; fi++) {
            Object evaledArg = evaledArgs[fi];
            if (evaledArg == null) {
                // This is the case whenever there is a new parameter introduced in front of a
                // vararg in the specific version of a generic
                RNode defaultArg = formals.getDefaultArg(fi);
                if (defaultArg == null) {
                    // If neither supplied nor default argument

                    if (formals.getVarArgIndex() == fi) {
                        // "...", but empty
                        evaledArgs[fi] = RArgsValuesAndNames.EMPTY;
                    } else {
                        evaledArgs[fi] = RMissing.instance;
                    }
                } else {
                    // <null> for environment leads to it being fitted with the REnvironment on the
                    // callee side
                    Closure defaultClosure = formals.getOrCreateClosure(defaultArg);
                    evaledArgs[fi] = RPromise.create(EvalPolicy.INLINED, PromiseType.ARG_DEFAULT, null, defaultClosure);
                }
            } else if (function.isBuiltin() && evaledArg instanceof RPromise) {
                RPromise promise = (RPromise) evaledArg;
                evaledArgs[fi] = promise.evaluate(frame, promiseProfile);
            }
        }
        return new EvaluatedArguments(evaledArgs, formals.getNames());
    }

    /**
     * Matches the supplied arguments to the formal ones and returns them as consolidated
     * {@code RNode[]}. Handles named args and varargs.<br/>
     * <strong>Does not</strong> alter the given {@link CallArgumentsNode}
     *
     * @param frame carrier for missing check
     * @param function The function which is to be called
     * @param suppliedArgs The arguments supplied to the call
     * @param suppliedNames The names for the arguments supplied to the call
     * @param callSrc The source of the function call currently executed
     * @param argsSrc The source code encapsulating the arguments, for debugging purposes
     * @param isForInlinedBuiltin Whether the arguments are passed into an inlined builtin and need
     *            special treatment
     * @param closureCache The {@link ClosureCache} for the supplied arguments
     *
     * @return A list of {@link RNode}s which consist of the given arguments in the correct order
     *         and wrapped into the proper {@link PromiseNode}s
     * @see #permuteArguments(RFunction, Object[], String[], FormalArguments, VarArgsFactory,
     *      ArrayFactory, SourceSection, SourceSection)
     */
    private static RNode[] matchNodes(VirtualFrame frame, RFunction function, RNode[] suppliedArgs, String[] suppliedNames, SourceSection callSrc, SourceSection argsSrc, boolean isForInlinedBuiltin,
                    ClosureCache closureCache) {
        assert suppliedArgs.length == suppliedNames.length;

        FormalArguments formals = ((RRootNode) function.getTarget().getRootNode()).getFormalArguments();

        // Rearrange arguments
        RNode[] resultArgs = permuteArguments(function, suppliedArgs, suppliedNames, formals, new VarArgsAsObjectArrayNodeFactory(), new RNodeArrayFactory(), callSrc, argsSrc);

<<<<<<< HEAD
        // Check for "missing" symbols
        RNode[] argsChecked = resultArgs;
        if (!isForInlinedBuiltin) {
            for (int i = 0; i < argsChecked.length; i++) {
                RNode arg = argsChecked[i];
                if (arg instanceof VarArgsNode) {
                    VarArgsNode varArgs = (VarArgsNode) arg;
                    for (int j = 0; j < varArgs.getArgumentNodes().length; j++) {
                        // Check for 'missing' arguments: mark them 'missing' by replacing with
                        // 'null'
                        RNode varArg = varArgs.getArgumentNodes()[j];
                        varArgs.getArgumentNodes()[j] = isMissingName(frame, varArg) ? null : varArg;
                    }
                } else {
                    // Check for 'missing' arguments: mark them 'missing' by replacing with 'null'
                    argsChecked[i] = isMissingName(frame, arg) ? null : arg;
                }
            }
        }

=======
>>>>>>> ea20f1f0
        PromiseWrapper wrapper = isForInlinedBuiltin ? new BuiltinInitPromiseWrapper() : new DefaultPromiseWrapper();
        return wrapInPromises(function, resultArgs, formals, wrapper, closureCache, callSrc);
    }

    /**
     * /** This method does the heavy lifting of re-arranging arguments by their names and position,
     * also handling varargs.
     *
     * @param function The function which should be called
     * @param suppliedArgs The arguments given to this function call
     * @param suppliedNames The names the arguments might have
     * @param formals The {@link FormalArguments} this function has
     * @param listFactory An abstraction for the creation of list of different types
     * @param arrFactory An abstraction for the generic creation of type safe arrays
     * @param callSrc The source of the function call currently executed
     * @param argsSrc The source code encapsulating the arguments, for debugging purposes
     *
     * @param <T> The type of the given arguments
     * @return An array of type <T> with the supplied arguments in the correct order
     */
    @TruffleBoundary
    private static <T> T[] permuteArguments(RFunction function, T[] suppliedArgs, String[] suppliedNames, FormalArguments formals, VarArgsFactory<T> listFactory, ArrayFactory<T> arrFactory,
                    SourceSection callSrc, SourceSection argsSrc) {
        String[] formalNames = formals.getNames();

        // Preparations
        int varArgIndex = formals.getVarArgIndex();
        boolean hasVarArgs = varArgIndex != FormalArguments.NO_VARARG;

        // MATCH by exact name
        T[] resultArgs = arrFactory.newArray(formalNames.length);
        BitSet matchedSuppliedArgs = new BitSet(suppliedNames.length);
        BitSet matchedFormalArgs = new BitSet(formalNames.length);
        int unmatchedNameCount = 0; // The nr of named supplied args that do not match
        // si = suppliedIndex, fi = formalIndex
        for (int si = 0; si < suppliedNames.length; si++) {
            if (suppliedNames[si] == null || suppliedNames[si].isEmpty()) {
                continue;
            }

            // Search for argument name inside formal arguments
            int fi = findParameterPosition(formalNames, suppliedNames[si], matchedFormalArgs, si, hasVarArgs, suppliedArgs[si], callSrc, argsSrc, varArgIndex);
            if (fi >= 0) {
                resultArgs[fi] = suppliedArgs[si];
                matchedSuppliedArgs.set(si);
            } else {
                // Named supplied arg that has no match: Vararg candidate!
                unmatchedNameCount++;
            }
        }

        // TODO MATCH by partial name

        // MATCH by position
        UnmatchedSuppliedIterator<T> siCursor = new UnmatchedSuppliedIterator<>(suppliedArgs, matchedSuppliedArgs);
        for (int fi = 0; fi < resultArgs.length; fi++) {
            // Unmatched?
            if (!matchedFormalArgs.get(fi)) {
                while (siCursor.hasNext() && siCursor.nextIndex() < suppliedNames.length && suppliedNames[siCursor.nextIndex()] != null && !suppliedNames[siCursor.nextIndex()].isEmpty()) {
                    // Slide over named parameters and find subsequent location of unnamed parameter
                    siCursor.next();
                }
                boolean followsDots = hasVarArgs && fi >= varArgIndex;
                if (siCursor.hasNext() && !followsDots) {
                    resultArgs[fi] = siCursor.next();

                    // set formal status AND "remove" supplied arg from list
                    matchedFormalArgs.set(fi);
                    siCursor.remove();
                }
            }
        }

        // MATCH rest to vararg "..."
        if (hasVarArgs) {
            assert listFactory != null;
            int varArgCount = suppliedArgs.length - matchedSuppliedArgs.cardinality();

            // Create vararg array (+ names if necessary)
            T[] varArgsArray = arrFactory.newArray(varArgCount);
            String[] namesArray = null;
            if (unmatchedNameCount != 0) {
                namesArray = new String[varArgCount];
            }

            // Add every supplied argument that has not been matched
            int pos = 0;
            UnmatchedSuppliedIterator<T> si = new UnmatchedSuppliedIterator<>(suppliedArgs, matchedSuppliedArgs);
            while (si.hasNext()) {
                varArgsArray[pos] = si.next();
                si.remove();
                if (namesArray != null) {
                    String suppliedName = suppliedNames[si.lastIndex()];
                    namesArray[pos] = suppliedName;
                }
                pos++;
            }
            resultArgs[varArgIndex] = listFactory.makeList(varArgsArray, namesArray);
        }

        // Error check: Unused argument?
        int leftoverCount = suppliedArgs.length - matchedSuppliedArgs.cardinality();
        if (leftoverCount > 0) {
            // Check if this is really an error. Might be an inlined "..."!
            UnmatchedSuppliedIterator<T> si = new UnmatchedSuppliedIterator<>(suppliedArgs, matchedSuppliedArgs);
            if (leftoverCount == 1) {
                T arg = si.next();
                if (arrFactory.isVararg(arg)) {
                    return resultArgs;
                }
            }

            // Definitely an error: Prepare error message
            si.reset();
            throwUnusedArgumentError(leftoverCount, si, arrFactory, callSrc);
        }

        return resultArgs;
    }

    @TruffleBoundary
    private static <T> void throwUnusedArgumentError(int leftoverCount, UnmatchedSuppliedIterator<T> si, ArrayFactory<T> arrFactory, SourceSection callSrc) {
        // UNUSED_ARGUMENT(S)?
        if (leftoverCount == 1) {
            CompilerDirectives.transferToInterpreter();
            String argStr = arrFactory.debugString(si.next());
            throw RError.error(callSrc, RError.Message.UNUSED_ARGUMENT, argStr);
        }

        // Create error message
        T[] debugArgs = arrFactory.newArray(leftoverCount);
        int pos = 0;
        while (si.hasNext()) {
            debugArgs[pos++] = si.next();
        }

        CompilerDirectives.transferToInterpreter();
        String argStr = arrFactory.debugString(debugArgs);
        throw RError.error(callSrc, RError.Message.UNUSED_ARGUMENTS, argStr);
    }

    /**
     * Used in
     * {@link ArgumentMatcher#permuteArguments(RFunction, Object[], String[], FormalArguments, VarArgsFactory, ArrayFactory, SourceSection, SourceSection)}
     * for iteration over suppliedArgs.
     *
     * @param <T>
     */
    private static class UnmatchedSuppliedIterator<T> implements Iterator<T> {
        private static final int NO_MORE_ARGS = -1;
        private int si;
        private int lastSi;
        @CompilationFinal private final T[] suppliedArgs;
        private final BitSet matchedSuppliedArgs;

        public UnmatchedSuppliedIterator(T[] suppliedArgs, BitSet matchedSuppliedArgs) {
            this.suppliedArgs = suppliedArgs;
            this.matchedSuppliedArgs = matchedSuppliedArgs;
            reset();
        }

        public void reset() {
            si = 0;
            lastSi = 0;
        }

        /**
         * @return Index of the argument returned by the last {@link #next()} call.
         */
        public int lastIndex() {
            return lastSi;
        }

        /**
         * @return The argument which is going to be returned from the next {@link #next()} call.
         * @throws NoSuchElementException If {@link #hasNext()} == true!
         */
        public int nextIndex() {
            int next = getNextIndex(si);
            if (next == NO_MORE_ARGS) {
                throw new NoSuchElementException();
            }
            return next;
        }

        @Override
        public boolean hasNext() {
            return getNextIndex(si) != NO_MORE_ARGS;
        }

        private int getNextIndex(int from) {
            if (from == NO_MORE_ARGS) {
                return NO_MORE_ARGS;
            }
            int next = matchedSuppliedArgs.nextClearBit(from);
            if (next == NO_MORE_ARGS || next >= suppliedArgs.length) {
                return NO_MORE_ARGS;
            }
            return next;
        }

        @Override
        public T next() {
            int next = getNextIndex(si);
            if (next == NO_MORE_ARGS) {
                throw new NoSuchElementException();
            }
            lastSi = next;
            si = getNextIndex(next + 1);
            return suppliedArgs[lastSi];
        }

        @Override
        public void remove() {
            matchedSuppliedArgs.set(lastSi);
        }
    }

    /**
     * Searches for suppliedName inside formalNames and returns its (formal) index.
     *
     * @param formalNames
     * @param suppliedName
     * @param matchedSuppliedArgs
     * @param suppliedIndex
     * @param hasVarArgs
     * @param debugArgNode
     * @param callSrc
     * @param argsSrc
     * @param varArgIndex
     *
     * @return The position of the given suppliedName inside the formalNames. Throws errors if the
     *         argument has been matched before
     */
    private static <T> int findParameterPosition(String[] formalNames, String suppliedName, BitSet matchedSuppliedArgs, int suppliedIndex, boolean hasVarArgs, T debugArgNode, SourceSection callSrc,
                    SourceSection argsSrc, int varArgIndex) {
        int found = -1;
        for (int i = 0; i < formalNames.length; i++) {
            if (formalNames[i] == null) {
                continue;
            }

            final String formalName = formalNames[i];
            if (formalName.equals(suppliedName)) {
                found = i;
                if (matchedSuppliedArgs.get(found)) {
                    // Has already been matched: Error!
                    throw RError.error(argsSrc, RError.Message.FORMAL_MATCHED_MULTIPLE, formalName);
                }
                matchedSuppliedArgs.set(found);
                break;
            } else if (!suppliedName.isEmpty() && formalName.startsWith(suppliedName) && ((varArgIndex != FormalArguments.NO_VARARG && i < varArgIndex) || varArgIndex == FormalArguments.NO_VARARG)) {
                // partial-match only if the formal argument is positioned before ...
                if (found >= 0) {
                    throw RError.error(argsSrc, RError.Message.ARGUMENT_MATCHES_MULTIPLE, 1 + suppliedIndex);
                }
                found = i;
                if (matchedSuppliedArgs.get(found)) {
                    throw RError.error(argsSrc, RError.Message.FORMAL_MATCHED_MULTIPLE, formalName);
                }
                matchedSuppliedArgs.set(found);
            }
        }
        if (found >= 0 || hasVarArgs) {
            return found;
        }
        // Error!
        String debugSrc = suppliedName;
        if (debugArgNode instanceof RNode) {
            debugSrc = ((RNode) debugArgNode).getSourceSection().getCode();
        }
        throw RError.error(callSrc, RError.Message.UNUSED_ARGUMENT, debugSrc);
    }

    /**
     * Walks a list of given arguments ({@link RNode}s) and wraps them in {@link PromiseNode}s
     * individually by using promiseWrapper (unfolds varargs, too!) if necessary.
     *
     * @param function The function which is to be called
     * @param arguments The arguments passed to the function call, already in correct order
     * @param formals The {@link FormalArguments} for the given function
     * @param promiseWrapper The {@link PromiseWrapper} implementation which handles the wrapping of
     *            individual arguments
     * @param closureCache The {@link ClosureCache} for the supplied arguments
     * @return A list of {@link RNode} wrapped in {@link PromiseNode}s
     */
    @TruffleBoundary
    private static RNode[] wrapInPromises(RFunction function, RNode[] arguments, FormalArguments formals, PromiseWrapper promiseWrapper, ClosureCache closureCache, SourceSection callSrc) {
        RNode[] defaultArgs = formals.getDefaultArgs();
        RNode[] resArgs = arguments;

        // Check whether this is a builtin
        RootNode rootNode = function.getTarget().getRootNode();
        final RBuiltinRootNode builtinRootNode = rootNode instanceof RBuiltinRootNode ? (RBuiltinRootNode) rootNode : null;

        // int logicalIndex = 0; As our builtin's 'evalsArgs' is meant for FastR arguments (which
        // take "..." as one), we don't need a logicalIndex
        for (int fi = 0; fi < arguments.length; fi++) {
            RNode arg = arguments[fi];  // arg may be null, which denotes 'no arg supplied'

            // Has varargs? Unfold!
            if (arg instanceof VarArgsAsObjectArrayNode) {
                VarArgsAsObjectArrayNode varArgs = (VarArgsAsObjectArrayNode) arg;
                int varArgsLen = varArgs.getArgumentNodes().length;
                String[] newNames = varArgs.getNames() == null ? new String[varArgsLen] : Arrays.copyOf(varArgs.getNames(), varArgsLen);
                RNode[] newVarArgs = Utils.resizeArray(varArgs.getArgumentNodes(), varArgsLen);
                int index = 0;
                for (int i = 0; i < varArgs.getArgumentNodes().length; i++) {
                    RNode varArg = varArgs.getArgumentNodes()[i];
                    if (varArg == null) {
                        if (newNames[i] == null) {
                            // Skip all missing values (important for detection of emtpy "...",
                            // which consequently collapse
                            continue;
                        } else {
                            // But do not skip parameters ala "[...], builtins =, [...]"
                            varArg = ConstantNode.create(RMissing.instance);
                        }
                    }
                    newNames[index] = varArgs.getNames() == null ? null : varArgs.getNames()[i];
                    newVarArgs[index] = varArg;
                    index++;
                }

                // "Delete and shrink": Shrink only if necessary
                int newLength = index;
                if (newLength == 0) {
                    // Corner case: "f <- function(...) g(...); g <- function(...)"
                    // Insert correct "missing"!
                    resArgs[fi] = wrap(promiseWrapper, function, formals, builtinRootNode, closureCache, null, null, fi);
                    continue;
                }
                if (newNames.length > newLength) {
                    newNames = Arrays.copyOf(newNames, newLength);
                    newVarArgs = Arrays.copyOf(newVarArgs, newLength);
                }

                EvalPolicy evalPolicy = promiseWrapper.getEvalPolicy(function, builtinRootNode, fi);
                resArgs[fi] = PromiseNode.createVarArgs(varArgs.getSourceSection(), evalPolicy, newVarArgs, newNames, closureCache, callSrc);
            } else {
                // Normal argument: just wrap in promise
                RNode defaultArg = fi < defaultArgs.length ? defaultArgs[fi] : null;
                resArgs[fi] = wrap(promiseWrapper, function, formals, builtinRootNode, closureCache, arg, defaultArg, fi);
            }
        }
        return resArgs;
    }

    /**
     * @param promiseWrapper {@link PromiseWrapper}
     * @param function The function this argument is wrapped for
     * @param formals {@link FormalArguments} as {@link ClosureCache}
     * @param builtinRootNode The {@link RBuiltinRootNode} of the function
     * @param closureCache {@link ClosureCache}
     * @param suppliedArg The argument supplied for this parameter
     * @param defaultValue The default value for this argument
     * @param formalIndex The formalIndex of this argument
     * @return Either suppliedArg or its defaultValue wrapped up into a {@link PromiseNode} (or
     *         {@link RMissing} in case neither is present!
     */
    @TruffleBoundary
    private static RNode wrap(PromiseWrapper promiseWrapper, RFunction function, FormalArguments formals, RBuiltinRootNode builtinRootNode, ClosureCache closureCache, RNode suppliedArg,
                    RNode defaultValue, int formalIndex) {
        // Determine whether to choose supplied argument or default value
        RNode expr = null;
        PromiseType promiseType = null;
        if (suppliedArg != null) {
            // Supplied arg
            expr = suppliedArg;
            promiseType = PromiseType.ARG_SUPPLIED;
        } else {
            // Default value
            if (defaultValue != null) {
                expr = defaultValue;
                promiseType = PromiseType.ARG_DEFAULT;
            } else {
                if (formals.getVarArgIndex() == formalIndex) {
                    // "...", but empty
                    return ConstantNode.create(RArgsValuesAndNames.EMPTY);
                } else {
                    // In this case, we simply return RMissing (like R)
                    return ConstantNode.create(RMissing.instance);
                }
            }
        }

        // Create promise
        EvalPolicy evalPolicy = promiseWrapper.getEvalPolicy(function, builtinRootNode, formalIndex);
        Closure closure = closureCache.getOrCreateClosure(expr);
        Closure defaultClosure = formals.getOrCreateClosure(defaultValue);
        return PromiseNode.create(expr.getSourceSection(), RPromiseFactory.create(evalPolicy, promiseType, closure, defaultClosure));
    }

    /**
     * Interface for trading the cost of using reflection.
     *
     * <pre>
     * Class<?> argClass = suppliedArgs.getClass().getComponentClass();
     * @SuppressWarning("unchecked")
     * T[] resultArgs = (T[]) Array.newInstance(argClass, size)
     * </pre>
     *
     * against a type safe virtual function call.
     *
     * @param <T> The component type of the arrays to be created
     */
    private interface ArrayFactory<T> {
        /**
         * @param length
         * @return A fresh (type safe) array of type T
         */
        T[] newArray(int length);

        /**
         * @param arg
         * @return Whether arg represents a <i>formal</i> "..." which carries no content
         */
        default boolean isVararg(T arg) {
            throw Utils.nyi("S3Dispatch should not have arg length mismatch!?");
        }

        /**
         * @param args
         * @return A {@link String} containing debug names of all given args
         */
        String debugString(T[] args);

        @TruffleBoundary
        default String debugString(T arg) {
            T[] args = newArray(1);
            args[0] = arg;
            return debugString(args);
        }
    }

    /**
     * {@link ArrayFactory} implementation for {@link RNode}.
     */
    private static class RNodeArrayFactory implements ArrayFactory<RNode> {
        public RNode[] newArray(int length) {
            return new RNode[length];
        }

        @Override
        public boolean isVararg(RNode arg) {
            // Empty varargs get passed in as "...", and not unrolled. Thus we only have to check
            // the RVNs name
            String name = RMissingHelper.unwrapName(arg);
            return name != null && ArgumentsTrait.isVarArg(name);
        }

        @TruffleBoundary
        public String debugString(RNode[] args) {
            SourceSection src = Utils.sourceBoundingBox(args);
            return String.valueOf(src);
        }
    }

    /**
     * {@link ArrayFactory} implementation for {@link Object}.
     */
    private static class ObjectArrayFactory implements ArrayFactory<Object> {
        public Object[] newArray(int length) {
            return new Object[length];
        }

        @TruffleBoundary
        public String debugString(Object[] args) {
            StringBuilder b = new StringBuilder();
            for (int i = 0; i < args.length; i++) {
                b.append(String.valueOf(args[i]));
                if (i != args.length - 1) {
                    b.append(", ");
                }
            }
            return b.toString();
        }
    }

    /**
     * This interface was introduced to reuse
     * {@link ArgumentMatcher#wrapInPromises(RFunction, RNode[], FormalArguments, PromiseWrapper, ClosureCache, SourceSection)}
     * and encapsulates the wrapping of a single argument into a {@link PromiseNode}.
     */
    private interface PromiseWrapper {
        /**
         * @param function the {@link RFunction} being called
         * @param builtinRootNode The {@link RBuiltinRootNode} of the function
         * @param formalIndex The formalIndex of this argument
         * @return A single suppliedArg and its corresponding defaultValue wrapped up into a
         *         {@link PromiseNode}
         */
        EvalPolicy getEvalPolicy(RFunction function, RBuiltinRootNode builtinRootNode, int formalIndex);
    }

    /**
     * {@link PromiseWrapper} implementation for 'normal' function calls.
     */
    private static class DefaultPromiseWrapper implements PromiseWrapper {
        public EvalPolicy getEvalPolicy(RFunction function, RBuiltinRootNode builtinRootNode, int formalIndex) {
            // This is for actual function calls. However, if the arguments are meant for a builtin,
            // we have to consider whether they should be forced or not!
            return builtinRootNode != null && builtinRootNode.evaluatesArg(formalIndex) ? EvalPolicy.INLINED : EvalPolicy.PROMISED;
        }
    }

    /**
     * {@link PromiseWrapper} implementation for arguments that are going to be used for 'inlined'
     * builtins.
     *
     * @see RBuiltinRootNode#inline(InlinedArguments)
     */
    private static class BuiltinInitPromiseWrapper implements PromiseWrapper {
        public EvalPolicy getEvalPolicy(RFunction function, RBuiltinRootNode builtinRootNode, int formalIndex) {
            // This is used for arguments that are going inlined for builtins
            return !builtinRootNode.evaluatesArg(formalIndex) ? EvalPolicy.PROMISED : EvalPolicy.INLINED;
        }
    }

    /**
     * Abstraction for the generation of varargs.
     *
     * @param <T> The type of the resulting vararg
     */
    public interface VarArgsFactory<T> {
        T makeList(T[] elements, String[] names);
    }

    /**
     * {@link VarArgsFactory} implementation that returns varargs as <code>Object[]</code>.
     */
    public static final class VarArgsAsObjectArrayFactory implements VarArgsFactory<Object> {
        public Object makeList(Object[] elements, String[] names) {
            if (elements.length > 0) {
                return new RArgsValuesAndNames(elements, names);
            } else {
                return RArgsValuesAndNames.EMPTY;   // RMissing.instance;
            }
        }
    }

    /**
     * A {@link RNode} that encapsulates a list of varargs (as {@link RNode}).
     */
    public abstract static class VarArgsNode extends RNode {
        @Children protected final RNode[] elementNodes;

        protected VarArgsNode(RNode[] elements) {
            elementNodes = elements;
        }

        public final RNode[] getArgumentNodes() {
            return elementNodes;
        }
    }

    /**
     * {@link VarArgsFactory} implementation that returns varargs as
     * {@link VarArgsAsObjectArrayNode}.
     */
    public static final class VarArgsAsObjectArrayNodeFactory implements VarArgsFactory<RNode> {
        public RNode makeList(RNode[] elements, String[] names) {
            if (elements.length > 0) {
                return new VarArgsAsObjectArrayNode(elements, names);
            } else {
                // STRICT: This has to be revised!
                return null;    // ConstantNode.create(RMissing.instance);
            }
        }
    }

    /**
     * {@link VarArgsNode} that executes all its elements and returns the resulting value array.
     */
    public static final class VarArgsAsObjectArrayNode extends VarArgsNode {
        private String[] names;

        public VarArgsAsObjectArrayNode(RNode[] elements, String[] names) {
            super(elements);
            this.names = names;
        }

        public String[] getNames() {
            return names;
        }

        @Override
        @Deprecated
        public Object execute(VirtualFrame frame) {
            // Simple container
            throw new UnsupportedOperationException();
        }
    }
}<|MERGE_RESOLUTION|>--- conflicted
+++ resolved
@@ -129,35 +129,6 @@
     }
 
     /**
-<<<<<<< HEAD
-     * Handles unwrapping of {@link WrapArgumentNode} and checks for {@link ReadVariableNode} which
-     * denote names.
-     *
-     * @param frame {@link VirtualFrame}
-     * @param arg {@link RNode}
-     * @return Whether the given argument denotes a 'missing' name in the context of the given frame
-     */
-    private static boolean isMissingName(VirtualFrame frame, RNode arg) {
-        if (arg instanceof ConstantMissingNode) {
-            return true;
-        }
-
-        String name = RMissingHelper.unwrapName(arg);
-        // Unused "..." are not 'missing' for inlined functions
-        if (name != null && ArgumentsTrait.isVarArg(name)) {
-            Object obj = RMissingHelper.getMissingValue(frame, name);
-
-            // name == missingArgument?
-            if (obj == RMissing.instance) {
-                return true;
-            }
-        }
-        return false;
-    }
-
-    /**
-=======
->>>>>>> ea20f1f0
      * Match arguments supplied for a specific function call to the formal arguments and wraps them
      * in special {@link PromiseNode}s. Used for calls to builtins which are built into FastR and
      * thus are implemented in Java
@@ -256,29 +227,6 @@
         // Rearrange arguments
         RNode[] resultArgs = permuteArguments(function, suppliedArgs, suppliedNames, formals, new VarArgsAsObjectArrayNodeFactory(), new RNodeArrayFactory(), callSrc, argsSrc);
 
-<<<<<<< HEAD
-        // Check for "missing" symbols
-        RNode[] argsChecked = resultArgs;
-        if (!isForInlinedBuiltin) {
-            for (int i = 0; i < argsChecked.length; i++) {
-                RNode arg = argsChecked[i];
-                if (arg instanceof VarArgsNode) {
-                    VarArgsNode varArgs = (VarArgsNode) arg;
-                    for (int j = 0; j < varArgs.getArgumentNodes().length; j++) {
-                        // Check for 'missing' arguments: mark them 'missing' by replacing with
-                        // 'null'
-                        RNode varArg = varArgs.getArgumentNodes()[j];
-                        varArgs.getArgumentNodes()[j] = isMissingName(frame, varArg) ? null : varArg;
-                    }
-                } else {
-                    // Check for 'missing' arguments: mark them 'missing' by replacing with 'null'
-                    argsChecked[i] = isMissingName(frame, arg) ? null : arg;
-                }
-            }
-        }
-
-=======
->>>>>>> ea20f1f0
         PromiseWrapper wrapper = isForInlinedBuiltin ? new BuiltinInitPromiseWrapper() : new DefaultPromiseWrapper();
         return wrapInPromises(function, resultArgs, formals, wrapper, closureCache, callSrc);
     }
