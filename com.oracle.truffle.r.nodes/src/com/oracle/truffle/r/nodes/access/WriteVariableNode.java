/*
 * Copyright (c) 2013, 2014, Oracle and/or its affiliates. All rights reserved.
 * DO NOT ALTER OR REMOVE COPYRIGHT NOTICES OR THIS FILE HEADER.
 *
 * This code is free software; you can redistribute it and/or modify it
 * under the terms of the GNU General Public License version 2 only, as
 * published by the Free Software Foundation.
 *
 * This code is distributed in the hope that it will be useful, but WITHOUT
 * ANY WARRANTY; without even the implied warranty of MERCHANTABILITY or
 * FITNESS FOR A PARTICULAR PURPOSE.  See the GNU General Public License
 * version 2 for more details (a copy is included in the LICENSE file that
 * accompanied this code).
 *
 * You should have received a copy of the GNU General Public License version
 * 2 along with this work; if not, write to the Free Software Foundation,
 * Inc., 51 Franklin St, Fifth Floor, Boston, MA 02110-1301 USA.
 *
 * Please contact Oracle, 500 Oracle Parkway, Redwood Shores, CA 94065 USA
 * or visit www.oracle.com if you need additional information or have any
 * questions.
 */
package com.oracle.truffle.r.nodes.access;

import com.oracle.truffle.api.*;
import com.oracle.truffle.api.dsl.*;
import com.oracle.truffle.api.frame.*;
<<<<<<< HEAD
import com.oracle.truffle.r.nodes.instrument.CreateWrapper;
import com.oracle.truffle.api.instrument.ProbeNode;
=======
import com.oracle.truffle.api.nodes.*;
>>>>>>> 00ef1cfc
import com.oracle.truffle.api.source.*;
import com.oracle.truffle.api.utilities.*;
import com.oracle.truffle.r.nodes.*;
import com.oracle.truffle.r.nodes.access.WriteVariableNodeFactory.ResolvedWriteLocalVariableNodeFactory;
import com.oracle.truffle.r.nodes.access.WriteVariableNodeFactory.UnresolvedWriteLocalVariableNodeFactory;
import com.oracle.truffle.r.nodes.access.WriteVariableNodeFactory.WriteSuperVariableNodeFactory;
import com.oracle.truffle.r.runtime.*;
import com.oracle.truffle.r.runtime.RDeparse.State;
import com.oracle.truffle.r.runtime.data.*;
import com.oracle.truffle.r.runtime.env.*;

@NodeChild(value = "rhs", type = RNode.class)
@NodeFields({
    @NodeField(name = "argWrite", type = boolean.class),
    @NodeField(name = "name", type = String.class)})
@CreateWrapper
public abstract class WriteVariableNode extends RNode implements VisibilityController {

    public enum Mode {

        REGULAR,
        COPY,
        INVISIBLE,
        TEMP
    }

    public abstract boolean isArgWrite();

    public abstract String getName();

    public abstract RNode getRhs();

    private final BranchProfile everSeenNonEqual = BranchProfile.create();
    private final BranchProfile everSeenVector = BranchProfile.create();
    private final BranchProfile everSeenNonShared = BranchProfile.create();
    private final BranchProfile everSeenShared = BranchProfile.create();
    private final BranchProfile everSeenTemporary = BranchProfile.create();

    private final BranchProfile initialSetKindProfile = BranchProfile.create();

    @Override
    public boolean isSyntax() {
        return !isArgWrite();
    }

    @Override
    public final boolean getVisibility() {
        return false;
    }

    // setting value of the mode parameter to COPY is meant to induce creation of a copy
    // of the RHS; this needed for the implementation of the replacement forms of
    // builtin functions whose last argument can be mutated; for example, in
    // "dimnames(x)<-list(1)", the assigned value list(1) must become list("1"), with the latter
    // value returned as a result of the call;
    // TODO: is there a better way than to eagerly create a copy of RHS?
    // the above, however, is not necessary for vector updates, which never coerces RHS to a
    // different type; in this case we set the mode parameter to INVISIBLE is meant to prevent
    // changing state altogether
    // setting value of the mode parameter to TEMP is meant to modify how the state is changed; this
    // is needed for the replacement forms of vector updates where a vector is assigned to a
    // temporary (visible) variable and then, again, to the original variable (which would cause the
    // vector to be copied each time);
    protected final void writeObjectValue(Frame frame, FrameSlot frameSlot, Object value, Mode mode, boolean isSuper) {
        Object newValue = value;
        if (!isArgWrite()) {
            // for the meaning of INVISIBLE mode see the comment preceding the current method
            if (mode != Mode.INVISIBLE && isCurrentValue(frame, frameSlot, value)) {
                everSeenNonEqual.enter();
                if (value instanceof RShareable) {
                    everSeenVector.enter();
                    RShareable rShareable = (RShareable) value;
                    if (rShareable.isTemporary()) {
                        everSeenTemporary.enter();
                        if (mode == Mode.COPY) {
                            RShareable shareableCopy = rShareable.copy();
                            newValue = shareableCopy;
                        } else {
                            rShareable.markNonTemporary();
                        }
                    } else if (rShareable.isShared()) {
                        everSeenShared.enter();
                        RShareable shareableCopy = rShareable.copy();
                        if (mode != Mode.COPY) {
                            shareableCopy.markNonTemporary();
                        }
                        newValue = shareableCopy;
                    } else {
                        everSeenNonShared.enter();
                        if (mode == Mode.COPY) {
                            RShareable shareableCopy = rShareable.copy();
                            newValue = shareableCopy;
                        } else if (mode != Mode.TEMP || isSuper) {
                            // mark shared when assigning to the enclosing frame as there must
                            // be a distinction between variables with the same name defined in
                            // different scopes, for example to correctly support:
                            // x<-1:3; f<-function() { x[2]<-10; x[2]<<-100; x[2]<-1000 } ; f()

                            rShareable.makeShared();
                        }
                    }
                }
            }
        }

        frame.setObject(frameSlot, newValue);
    }

    protected void deparseHelper(State state, String op) {
        if (!isArgWrite()) {
            state.append(getName());
            RNode rhs = getRhs();
            if (rhs != null) {
                state.append(op);
                getRhs().deparse(state);
            }
        }
    }

    @Override
    public RNode substitute(REnvironment env) {
        String name = getName();
        RNode nameSub = RASTUtils.substituteName(name, env);
        if (nameSub != null) {
            name = RASTUtils.expectName(nameSub);
        }
        RNode rhsSub = null;
        if (getRhs() != null) {
            rhsSub = getRhs().substitute(env);
        }
        return create(name, rhsSub, false, this instanceof WriteSuperVariableNode);
    }

    private static boolean isCurrentValue(Frame frame, FrameSlot frameSlot, Object value) {
        try {
            return !frame.isObject(frameSlot) || frame.getObject(frameSlot) != value;
        } catch (FrameSlotTypeException ex) {
            throw RInternalError.shouldNotReachHere();
        }
    }

    public static WriteVariableNode create(String name, RNode rhs, boolean isArgWrite, boolean isSuper, Mode mode) {
        if (!isSuper) {
            return UnresolvedWriteLocalVariableNodeFactory.create(rhs, isArgWrite, RRuntime.toString(name), mode);
        } else {
            assert !isArgWrite;
            return new UnresolvedWriteSuperVariableNode(rhs, RRuntime.toString(name), mode);
        }
    }

    public static WriteVariableNode create(String name, RNode rhs, boolean isArgWrite, boolean isSuper) {
        return create(name, rhs, isArgWrite, isSuper, Mode.REGULAR);
    }

    public static WriteVariableNode create(SourceSection src, String name, RNode rhs, boolean isArgWrite, boolean isSuper) {
        WriteVariableNode wvn = create(name, rhs, isArgWrite, isSuper, Mode.REGULAR);
        wvn.assignSourceSection(src);
        return wvn;
    }

    public abstract void execute(VirtualFrame frame, Object value);

<<<<<<< HEAD
    @NodeField(name = "mode", type = Mode.class)
=======
    @NodeInfo(cost = NodeCost.UNINITIALIZED)
    @NodeFields({@NodeField(name = "name", type = String.class), @NodeField(name = "mode", type = Mode.class)})
>>>>>>> 00ef1cfc
    public abstract static class UnresolvedWriteLocalVariableNode extends WriteVariableNode {

        @Override
        public abstract String getName();

        public abstract Mode getMode();

        @Specialization
        protected byte doLogical(VirtualFrame frame, byte value) {
            resolveAndSet(frame, value, FrameSlotKind.Byte);
            return value;
        }

        @Specialization
        protected int doInteger(VirtualFrame frame, int value) {
            resolveAndSet(frame, value, FrameSlotKind.Int);
            return value;
        }

        @Specialization
        protected double doDouble(VirtualFrame frame, double value) {
            resolveAndSet(frame, value, FrameSlotKind.Double);
            return value;
        }

        @Specialization
        protected Object doObject(VirtualFrame frame, Object value) {
            resolveAndSet(frame, value, FrameSlotKind.Object);
            return value;
        }

        private void resolveAndSet(VirtualFrame frame, Object value, FrameSlotKind initialKind) {
            CompilerDirectives.transferToInterpreterAndInvalidate();
            FrameSlot frameSlot = frame.getFrameDescriptor().findOrAddFrameSlot(getName(), initialKind);
            replace(ResolvedWriteLocalVariableNode.create(getRhs(), this.isArgWrite(), getName(), frameSlot, getMode())).execute(frame, value);
        }

        @Override
        public void deparse(State state) {
            deparseHelper(state, " <- ");
        }
    }

    @NodeFields({
        @NodeField(name = "frameSlot", type = FrameSlot.class),
        @NodeField(name = "mode", type = Mode.class)})
    public abstract static class ResolvedWriteLocalVariableNode extends WriteVariableNode {

        private final ValueProfile storedObjectProfile = ValueProfile.createClassProfile();

        public abstract Mode getMode();

        public static ResolvedWriteLocalVariableNode create(RNode rhs, boolean isArgWrite, String name, FrameSlot frameSlot, Mode mode) {
            return ResolvedWriteLocalVariableNodeFactory.create(rhs, isArgWrite, name, frameSlot, mode);
        }

        @Specialization(guards = "isFrameBooleanKind")
        protected byte doLogical(VirtualFrame frame, FrameSlot frameSlot, byte value) {
            controlVisibility();
            frame.setByte(frameSlot, value);
            return value;
        }

        @Specialization(guards = "isFrameIntegerKind")
        protected int doInteger(VirtualFrame frame, FrameSlot frameSlot, int value) {
            controlVisibility();
            frame.setInt(frameSlot, value);
            return value;
        }

        @Specialization(guards = "isFrameDoubleKind")
        protected double doDouble(VirtualFrame frame, FrameSlot frameSlot, double value) {
            controlVisibility();
            frame.setDouble(frameSlot, value);
            return value;
        }

        @Specialization
        protected Object doObject(VirtualFrame frame, FrameSlot frameSlot, Object value) {
            controlVisibility();
            writeObjectValue(frame, frameSlot, storedObjectProfile.profile(value), getMode(), false);
            return value;
        }

        protected boolean isFrameBooleanKind(FrameSlot frameSlot, @SuppressWarnings("unused") byte value) {
            return isBooleanKind(frameSlot);
        }

        protected boolean isFrameIntegerKind(FrameSlot frameSlot, @SuppressWarnings("unused") int value) {
            return isIntegerKind(frameSlot);
        }

        protected boolean isFrameDoubleKind(FrameSlot frameSlot, @SuppressWarnings("unused") double value) {
            return isDoubleKind(frameSlot);
        }

        @Override
        public void deparse(State state) {
            deparseHelper(state, " <- ");
        }
    }

    public abstract static class AbstractWriteSuperVariableNode extends WriteVariableNode {

        public abstract void execute(VirtualFrame frame, Object value, MaterializedFrame enclosingFrame);

        @Override
        public final Object execute(VirtualFrame frame) {
            Object value = getRhs().execute(frame);
            execute(frame, value);
            return value;
        }

        @Override
        public void deparse(State state) {
            deparseHelper(state, " <<- ");
        }

    }

    public static final class WriteSuperVariableConditionalNode extends AbstractWriteSuperVariableNode {

        @Child
        private WriteSuperVariableNode writeNode;
        @Child
        private AbstractWriteSuperVariableNode nextNode;
        @Child
        private RNode rhs;

        WriteSuperVariableConditionalNode(WriteSuperVariableNode writeNode, AbstractWriteSuperVariableNode nextNode, RNode rhs) {
            this.writeNode = writeNode;
            this.nextNode = nextNode;
            this.rhs = rhs;
        }

        @Override
        public String getName() {
            return writeNode.getName();
        }

        @Override
        public RNode getRhs() {
            return rhs;
        }

        @Override
        public void execute(VirtualFrame frame, Object value, MaterializedFrame enclosingFrame) {
            controlVisibility();
            if (writeNode.getFrameSlotNode().hasValue(enclosingFrame)) {
                writeNode.execute(frame, value, enclosingFrame);
            } else {
                MaterializedFrame superFrame = RArguments.getEnclosingFrame(enclosingFrame);
                if (superFrame == null) {
                    // Might be the case if "{ x <<- 42 }": This is in glovalEnv!
                    superFrame = REnvironment.globalEnv().getFrame();
                }
                nextNode.execute(frame, value, superFrame);
            }
        }

        @Override
        public void execute(VirtualFrame frame, Object value) {
            controlVisibility();
            assert RArguments.getEnclosingFrame(frame) != null;
            execute(frame, value, RArguments.getEnclosingFrame(frame));
        }

        @Override
        public boolean isArgWrite() {
            return false;
        }
    }

    public static final class UnresolvedWriteSuperVariableNode extends AbstractWriteSuperVariableNode {

        @Child
        private RNode rhs;
        private final String symbol;
        private final WriteVariableNode.Mode mode;

        public UnresolvedWriteSuperVariableNode(RNode rhs, String symbol, WriteVariableNode.Mode mode) {
            this.rhs = rhs;
            this.symbol = symbol;
            this.mode = mode;
        }

        @Override
        public String getName() {
            return symbol;
        }

        @Override
        public RNode getRhs() {
            return rhs;
        }

        @Override
        public void execute(VirtualFrame frame, Object value, MaterializedFrame enclosingFrame) {
            CompilerDirectives.transferToInterpreterAndInvalidate();
            final AbstractWriteSuperVariableNode writeNode;
            if (REnvironment.isGlobalEnvFrame(enclosingFrame)) {
                // we've reached the global scope, do unconditional write
                // if this is the first node in the chain, needs the rhs and enclosingFrame nodes
                AccessEnclosingFrameNode enclosingFrameNode = RArguments.getEnclosingFrame(frame) == enclosingFrame ? AccessEnclosingFrameNodeFactory.create(1) : null;
                writeNode = WriteSuperVariableNodeFactory.create(getRhs(), enclosingFrameNode, FrameSlotNode.create(enclosingFrame.getFrameDescriptor().findOrAddFrameSlot(symbol)), this.isArgWrite(),
                        getName(), mode);
            } else {
                WriteSuperVariableNode actualWriteNode = WriteSuperVariableNodeFactory.create(null, null, FrameSlotNode.create(symbol), this.isArgWrite(), this.getName(), mode);
                writeNode = new WriteSuperVariableConditionalNode(actualWriteNode, new UnresolvedWriteSuperVariableNode(null, symbol, mode), getRhs());
            }
            replace(writeNode).execute(frame, value, enclosingFrame);
        }

        @Override
        public void execute(VirtualFrame frame, Object value) {
            CompilerDirectives.transferToInterpreterAndInvalidate();
            MaterializedFrame enclosingFrame = RArguments.getEnclosingFrame(frame);
            if (enclosingFrame != null) {
                execute(frame, value, enclosingFrame);
            } else {
                // we're in global scope, do a local write instead
                replace(UnresolvedWriteLocalVariableNodeFactory.create(getRhs(), this.isArgWrite(), RRuntime.toString(symbol), mode)).execute(frame, value);
            }
        }

        @Override
        public boolean isArgWrite() {
            return false;
        }

    }

    @SuppressWarnings("unused")
    @NodeChildren({
        @NodeChild(value = "enclosingFrame", type = AccessEnclosingFrameNode.class),
        @NodeChild(value = "frameSlotNode", type = FrameSlotNode.class)})
    @NodeField(name = "mode", type = Mode.class)
    public abstract static class WriteSuperVariableNode extends AbstractWriteSuperVariableNode {

        private final ValueProfile storedObjectProfile = ValueProfile.createClassProfile();

        protected abstract FrameSlotNode getFrameSlotNode();

        public abstract Mode getMode();

        @Specialization(guards = "isFrameBooleanKind")
        protected byte doBoolean(VirtualFrame frame, byte value, MaterializedFrame enclosingFrame, FrameSlot frameSlot) {
            controlVisibility();
            enclosingFrame.setByte(frameSlot, value);
            return value;
        }

        @Specialization(guards = "isFrameIntegerKind")
        protected int doInteger(VirtualFrame frame, int value, MaterializedFrame enclosingFrame, FrameSlot frameSlot) {
            controlVisibility();
            enclosingFrame.setInt(frameSlot, value);
            return value;
        }

        @Specialization(guards = "isFrameDoubleKind")
        protected double doDouble(VirtualFrame frame, double value, MaterializedFrame enclosingFrame, FrameSlot frameSlot) {
            controlVisibility();
            enclosingFrame.setDouble(frameSlot, value);
            return value;
        }

        @Specialization
        protected Object doObject(VirtualFrame frame, Object value, MaterializedFrame enclosingFrame, FrameSlot frameSlot) {
            controlVisibility();
            writeObjectValue(enclosingFrame, frameSlot, storedObjectProfile.profile(value), getMode(), true);
            return value;
        }

        protected boolean isFrameBooleanKind(byte arg0, MaterializedFrame arg1, FrameSlot frameSlot) {
            return isBooleanKind(frameSlot);
        }

        protected boolean isFrameIntegerKind(int arg0, MaterializedFrame arg1, FrameSlot frameSlot) {
            return isIntegerKind(frameSlot);
        }

        protected boolean isFrameDoubleKind(double arg0, MaterializedFrame arg1, FrameSlot frameSlot) {
            return isDoubleKind(frameSlot);
        }
    }

    protected boolean isBooleanKind(FrameSlot frameSlot) {
        return isKind(frameSlot, FrameSlotKind.Boolean);
    }

    protected boolean isIntegerKind(FrameSlot frameSlot) {
        return isKind(frameSlot, FrameSlotKind.Int);
    }

    protected boolean isDoubleKind(FrameSlot frameSlot) {
        return isKind(frameSlot, FrameSlotKind.Double);
    }

    private boolean isKind(FrameSlot frameSlot, FrameSlotKind kind) {
        if (frameSlot.getKind() == kind) {
            return true;
        } else {
            initialSetKindProfile.enter();
            return initialSetKind(frameSlot, kind);
        }
    }

    private static boolean initialSetKind(FrameSlot frameSlot, FrameSlotKind kind) {
        if (frameSlot.getKind() == FrameSlotKind.Illegal) {
            frameSlot.setKind(kind);
            return true;
        }
        return false;
    }

    @Override
    public ProbeNode.WrapperNode createWrapperNode(RNode child) {
        return new WriteVariableNodeWrapper((WriteVariableNode) child);
    }

}<|MERGE_RESOLUTION|>--- conflicted
+++ resolved
@@ -25,12 +25,9 @@
 import com.oracle.truffle.api.*;
 import com.oracle.truffle.api.dsl.*;
 import com.oracle.truffle.api.frame.*;
-<<<<<<< HEAD
 import com.oracle.truffle.r.nodes.instrument.CreateWrapper;
 import com.oracle.truffle.api.instrument.ProbeNode;
-=======
 import com.oracle.truffle.api.nodes.*;
->>>>>>> 00ef1cfc
 import com.oracle.truffle.api.source.*;
 import com.oracle.truffle.api.utilities.*;
 import com.oracle.truffle.r.nodes.*;
@@ -193,12 +190,8 @@
 
     public abstract void execute(VirtualFrame frame, Object value);
 
-<<<<<<< HEAD
     @NodeField(name = "mode", type = Mode.class)
-=======
     @NodeInfo(cost = NodeCost.UNINITIALIZED)
-    @NodeFields({@NodeField(name = "name", type = String.class), @NodeField(name = "mode", type = Mode.class)})
->>>>>>> 00ef1cfc
     public abstract static class UnresolvedWriteLocalVariableNode extends WriteVariableNode {
 
         @Override
