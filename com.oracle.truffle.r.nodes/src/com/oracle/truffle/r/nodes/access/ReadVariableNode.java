/*
 * Copyright (c) 2013, 2014, Oracle and/or its affiliates. All rights reserved.
 * DO NOT ALTER OR REMOVE COPYRIGHT NOTICES OR THIS FILE HEADER.
 *
 * This code is free software; you can redistribute it and/or modify it
 * under the terms of the GNU General Public License version 2 only, as
 * published by the Free Software Foundation.
 *
 * This code is distributed in the hope that it will be useful, but WITHOUT
 * ANY WARRANTY; without even the implied warranty of MERCHANTABILITY or
 * FITNESS FOR A PARTICULAR PURPOSE.  See the GNU General Public License
 * version 2 for more details (a copy is included in the LICENSE file that
 * accompanied this code).
 *
 * You should have received a copy of the GNU General Public License version
 * 2 along with this work; if not, write to the Free Software Foundation,
 * Inc., 51 Franklin St, Fifth Floor, Boston, MA 02110-1301 USA.
 *
 * Please contact Oracle, 500 Oracle Parkway, Redwood Shores, CA 94065 USA
 * or visit www.oracle.com if you need additional information or have any
 * questions.
 */
package com.oracle.truffle.r.nodes.access;

import java.util.*;

import com.oracle.truffle.api.*;
import com.oracle.truffle.api.CompilerDirectives.CompilationFinal;
import com.oracle.truffle.api.dsl.*;
import com.oracle.truffle.api.frame.*;
import com.oracle.truffle.r.nodes.instrument.CreateWrapper;
import com.oracle.truffle.api.instrument.ProbeNode.WrapperNode;
import com.oracle.truffle.api.nodes.*;
import com.oracle.truffle.api.source.*;
import com.oracle.truffle.api.utilities.*;
import com.oracle.truffle.r.nodes.*;
import com.oracle.truffle.r.nodes.access.ReadVariableNodeFactory.BuiltinFunctionVariableNodeFactory;
import com.oracle.truffle.r.nodes.access.ReadVariableNodeFactory.ReadAndCopySuperVariableNodeFactory;
import com.oracle.truffle.r.nodes.access.ReadVariableNodeFactory.ReadLocalVariableNodeFactory;
import com.oracle.truffle.r.nodes.access.ReadVariableNodeFactory.ReadSuperVariableNodeFactory;
import com.oracle.truffle.r.nodes.access.ReadVariableNodeFactory.ResolvePromiseNodeFactory;
import com.oracle.truffle.r.nodes.access.ReadVariableNodeFactory.UnknownVariableNodeFactory;
import com.oracle.truffle.r.nodes.function.*;
import com.oracle.truffle.r.runtime.*;
import com.oracle.truffle.r.runtime.RDeparse.State;
import com.oracle.truffle.r.runtime.data.*;
import com.oracle.truffle.r.runtime.data.RPromise.Closure;
import com.oracle.truffle.r.runtime.data.RPromise.PromiseProfile;
import com.oracle.truffle.r.runtime.data.model.*;
import com.oracle.truffle.r.runtime.env.REnvironment;

@CreateWrapper
public abstract class ReadVariableNode extends RNode implements VisibilityController {

    protected final PromiseProfile promiseProfile = new PromiseProfile();
    private final ConditionProfile isPromiseProfile = ConditionProfile.createBinaryProfile();
    private final BranchProfile unexpectedMissingProfile = BranchProfile.create();

    public abstract Object execute(VirtualFrame frame, MaterializedFrame enclosingFrame);

    public abstract String getName();

    /**
     * Convenience method.
     *
     * @return {@link #create(String, RType, boolean, boolean)}
     */
    public static ReadVariableNode create(String symbol, boolean shouldCopyValue) {
        return create(symbol, RType.Any, shouldCopyValue);
    }

    /**
     * Convenience method.
     *
     * @return {@link #create(String, boolean)}
     */
    public static ReadVariableNode create(Object symbol, boolean shouldCopyValue) {
        return create(symbol.toString(), shouldCopyValue);
    }

    /**
     * Convenience method.
     *
     * @return {@link #create(String, RType, boolean, boolean)}
     */
    public static ReadVariableNode create(SourceSection src, String symbol, RType mode, boolean shouldCopyValue) {
        ReadVariableNode rvn = create(symbol, mode, shouldCopyValue);
        rvn.assignSourceSection(src);
        return rvn;
    }

    /**
     * Convenience method.
     *
     * @return {@link #create(String, RType, boolean, boolean)}
     */
    public static ReadVariableNode create(String symbol, RType mode, boolean shouldCopyValue) {
        return create(symbol, mode, shouldCopyValue, true);
    }

    /**
     * @return #create(String, String, boolean, boolean, boolean, boolean), where readMissing and
     *         forcePromise are set to {@code false}
     */
    public static ReadVariableNode create(String symbolStr, RType mode, boolean shouldCopyValue, boolean isSuper) {
        return create(symbolStr, mode, shouldCopyValue, isSuper, false, false);
    }

    /**
     * Creates every {@link ReadVariableNode} out there.
     *
     * @param name The symbol the {@link ReadVariableNode} is meant to resolve
     * @param mode The mode of the variable
     * @param shouldCopyValue Copy semantics
     * @param isSuper Whether the variable resides in the local frame or not
     * @param readMissing Whether the {@link ReadVariableNode} should read {@link RMissing#instance}
     *            or fail with an error
     * @param forcePromise Whether to force {@link RPromise} for type-checking or not
     * @return The appropriate implementation of {@link ReadVariableNode}
     */
    public static ReadVariableNode create(String name, RType mode, boolean shouldCopyValue, boolean isSuper, boolean readMissing, boolean forcePromise) {
        ReadVariableNode rvn = null;
        if (isSuper) {
            rvn = new UnresolvedReadVariableNode(name, mode, readMissing, forcePromise, shouldCopyValue);
        } else {
            rvn = new UnResolvedReadLocalVariableNode(name, mode, readMissing, forcePromise);
        }

        return ResolvePromiseNodeFactory.create(rvn, name);
    }

    /**
     * This method checks the value a RVN just read. It is used to determine whether the value just
     * read matches the expected type or if we have to look in a frame up the lexical chain. It
     * might:
     * <ul>
     * <li>throw an {@link RError}: if 'objArg' is a missing argument and this is not allowed
     * (default, switched by 'readMissing')</li>
     * <li>return {@code true}: if the type of 'objArg' matches the description in 'type'</li>
     * <li>return {@code false}: if the type of 'objArg' does not match the description in 'type'</li>
     * </ul>
     * However, there is the special case of 'objArg' being a {@link RPromise}: Normally, it is
     * expected to match type and simply returns {@code true}. But in case of 'forcePromise' ==
     * {@code true}, the promise is evaluated and the result checked for it's type. This is only
     * used for function lookup, as we need to be sure that we read a function.
     *
     * @param frame The frame to (eventually) evaluate the {@link RPromise} in
     * @param objArg The object to check for proper type
     * @param type The type which is expected
     * @param readMissing Whether reading an instance of {@link RMissing} does not yield an error
     * @param forcePromise Whether a promise should be forced to check its type or not
     * @return see above
     */
    protected boolean checkType(VirtualFrame frame, Object objArg, RType type, boolean readMissing, boolean forcePromise) {
        Object obj = objArg;
<<<<<<< HEAD
        if (obj == RMissing.instance && !readMissing && !ArgumentsTrait.isVarArg(getName())) {
=======
        if (obj == RMissing.instance && !readMissing) {
>>>>>>> ea20f1f0
            unexpectedMissingProfile.enter();
            SourceSection callSrc = RArguments.getCallSourceSection(frame);
            throw RError.error(callSrc, RError.Message.ARGUMENT_MISSING, getName());
        }
        if (type == RType.Any) {
            return true;
        }
        if (isPromiseProfile.profile(obj instanceof RPromise)) {
            RPromise promise = (RPromise) obj;
            if (!promise.isEvaluated(promiseProfile)) {
                if (!forcePromise) {
                    // since we do not know what type the evaluates to, it may match.
                    // we recover from a wrong type later
                    return true;
                } else {
                    obj = promise.evaluate(frame, promiseProfile);
                }
            } else {
                obj = promise.getValue();
            }
        }
        if (type == RType.Function || type == RType.Closure || type == RType.Builtin || type == RType.Special) {
            return obj instanceof RFunction;
        }
        if (type == RType.Character) {
            return obj instanceof String;
        }
        if (type == RType.Logical) {
            return obj instanceof Byte;
        }
        if (type == RType.Integer || type == RType.Double || type == RType.Numeric) {
            return obj instanceof Integer || obj instanceof Double;
        }
        return false;
    }

    @Override
    public void deparse(State state) {
        state.append(getName());
    }

    @Override
    public RNode substitute(REnvironment env) {
        RNode result = RASTUtils.substituteName(getName(), env);
        if (result == null) {
            if (this instanceof ResolvePromiseNode) {
                result = ((ResolvePromiseNode) this).getReadNode();
            } else {
                result = this;
            }
            result = NodeUtil.cloneNode(result);
        }
        return result;
    }

    @NodeChild(value = "readNode", type = ReadVariableNode.class)
    @NodeField(name = "name", type = String.class)
    public abstract static class ResolvePromiseNode extends ReadVariableNode {

        private final ValueProfile promiseFrameProfile = ValueProfile.createClassProfile();

        public abstract ReadVariableNode getReadNode();

        @Override
        public abstract String getName();

        @Child private InlineCacheNode<VirtualFrame, RNode> promiseExpressionCache = InlineCacheNode.createExpression(3);
        @Child private InlineCacheNode<Frame, Closure> promiseClosureCache = InlineCacheNode.createPromise(3);

        @Specialization
        public Object doValue(VirtualFrame frame, RPromise promise) {
            if (promise.isEvaluated(promiseProfile)) {
                return promise.getValue();
            }

            if (promise.isInOriginFrame(frame, promiseProfile)) {
                return PromiseHelper.evaluate(frame, promiseExpressionCache, promise, promiseProfile);
            }

            // Check for dependency cycle
            if (promise.isUnderEvaluation(promiseProfile)) {
                SourceSection callSrc = RArguments.getCallSourceSection(frame);
                throw RError.error(callSrc, RError.Message.PROMISE_CYCLE);
            }

            Frame promiseFrame = promiseFrameProfile.profile(promise.getFrame());
            assert promiseFrame != null;
            SourceSection oldCallSource = RArguments.getCallSourceSection(promiseFrame);
            Object newValue;
            try {
                promise.setUnderEvaluation(true);
                RArguments.setCallSourceSection(promiseFrame, RArguments.getCallSourceSection(frame));

                newValue = promiseClosureCache.execute(promiseFrame, promise.getClosure());

                promise.setValue(newValue, promiseProfile);
            } finally {
                RArguments.setCallSourceSection(promiseFrame, oldCallSource);
                promise.setUnderEvaluation(false);
            }
            return newValue;
        }

        @Specialization
        public int doValue(int value) {
            return value;
        }

        @Specialization
        public double doValue(double value) {
            return value;
        }

        @Specialization
        public byte doValue(byte value) {
            return value;
        }

        private final ConditionProfile isPromiseProfile = ConditionProfile.createBinaryProfile();

        /**
         * Catch all calls to {@link #execute(VirtualFrame, MaterializedFrame)} ({@code final} so it
         * is not overridden by the annotation processor) and forward them to {@link #getReadNode()}
         * . The returned object has only to be checked for being a {@link RPromise}, then we're
         * done here.
         */
        @Override
        public final Object execute(VirtualFrame frame, MaterializedFrame enclosingFrame) {
            Object obj = getReadNode().execute(frame, enclosingFrame);
            if (isPromiseProfile.profile(isPromise(obj))) {
                return doValue(frame, (RPromise) obj);
            }
            return obj;
        }

        @Specialization(guards = "!isPromise")
        public Object doValue(Object obj) {
            return obj;
        }

        public boolean isPromise(Object obj) {
            return obj instanceof RPromise;
        }

        @Override
        public boolean isSyntax() {
            return true;
        }

    }

    private interface HasMode {
        RType getMode();
    }

    @NodeInfo(cost = NodeCost.UNINITIALIZED)
    public static final class UnresolvedReadVariableNode extends ReadVariableNode implements HasMode {

        // TODO It seems a refactoring would be appropriate to encapsulate all fields (symbol, mode,
        // readMissing, forcePromise, copyValue) into a single class to reduce clutter and
        // repetition throughout RVN hierarchy
        private final String name;
        private final RType mode;
        private final boolean readMissing;
        private final boolean forcePromise;

        /**
         * In case this read operation is the one used to read a vector prior to updating one of its
         * elements, the vector must be copied to the local frame if it is found in an enclosing
         * frame.
         */
        @CompilationFinal private boolean copyValue;

        @Override
        public boolean isSyntax() {
            return !(getParent() instanceof ResolvePromiseNode);
        }

        public void setCopyValue(boolean c) {
            copyValue = c;
        }

        public UnresolvedReadVariableNode(String name, RType mode, boolean readMissing, boolean forcePromise, boolean copyValue) {
            this.name = name;
            this.mode = mode;
            this.readMissing = readMissing;
            this.forcePromise = forcePromise;
            this.copyValue = copyValue;
        }

        @Override
        public Object execute(VirtualFrame frame, MaterializedFrame enclosingFrame) {
            CompilerDirectives.transferToInterpreterAndInvalidate();
            if (enclosingFrame != null) {
                ReadSuperVariableNode readSuper = copyValue ? ReadAndCopySuperVariableNodeFactory.create(null, FrameSlotNode.create(name), name) : ReadSuperVariableNodeFactory.create(null,
                                FrameSlotNode.create(name), name);
                ReadVariableMaterializedNode readNode = new ReadVariableMaterializedNode(readSuper, new UnresolvedReadVariableNode(name, mode, readMissing, forcePromise, copyValue), readMissing,
                                forcePromise, mode);
                return replace(readNode).execute(frame, enclosingFrame);
            } else {
                return replace(resolveNonFrame()).execute(frame);
            }
        }

        private ReadVariableNode resolveNonFrame() {
            RFunction lookupResult = RContext.getEngine().lookupBuiltin(RRuntime.toString(name));
            if (lookupResult != null) {
                return BuiltinFunctionVariableNodeFactory.create(lookupResult, name);
            } else {
                return UnknownVariableNodeFactory.create(name, mode, readMissing, forcePromise);
            }
        }

        @Override
        public Object execute(VirtualFrame frame) {
            CompilerDirectives.transferToInterpreterAndInvalidate();
            ArrayList<Assumption> assumptions = allMissingAssumptions(frame);
            ReadVariableNode readNode;
            if (assumptions == null) {
                // Found variable in one of the frames; build inline cache.
                ReadLocalVariableNode actualReadNode = ReadLocalVariableNodeFactory.create(FrameSlotNode.create(name), name);
                readNode = new ReadVariableVirtualNode(actualReadNode, new UnresolvedReadVariableNode(name, mode, readMissing, forcePromise, copyValue), mode, readMissing, forcePromise);
            } else {
                // Symbol is missing in all frames; bundle assumption checks and access builtin.
                readNode = new ReadVariableNonFrameNode(assumptions, resolveNonFrame(), new UnresolvedReadVariableNode(name, mode, readMissing, forcePromise, copyValue), name);
            }
            return replace(readNode).execute(frame);
        }

        private ArrayList<Assumption> allMissingAssumptions(VirtualFrame frame) {
            ArrayList<Assumption> assumptions = new ArrayList<>();
            Frame currentFrame = frame;
            do {
                FrameSlot frameSlot = FrameSlotNode.findFrameSlot(currentFrame, RRuntime.toString(name));
                if (frameSlot != null) {
                    assumptions = null;
                    break;
                }
                assumptions.add(FrameSlotNode.getAssumption(currentFrame, name));
                currentFrame = RArguments.getEnclosingFrame(currentFrame);
            } while (currentFrame != null);
            return assumptions;
        }

        @Override
        public String getName() {
            return name;
        }

        @Override
        public RType getMode() {
            return mode;
        }

    }

    public static final class ReadVariableNonFrameNode extends ReadVariableNode {

        @Child private ReadVariableNode readNode;
        @Child private UnresolvedReadVariableNode unresolvedNode;
        @CompilationFinal private final Assumption[] absentFrameSlotAssumptions;
        private final String name;

        ReadVariableNonFrameNode(List<Assumption> assumptions, ReadVariableNode readNode, UnresolvedReadVariableNode unresolvedNode, String name) {
            this.readNode = readNode;
            this.unresolvedNode = unresolvedNode;
            this.name = name;
            this.absentFrameSlotAssumptions = assumptions.toArray(new Assumption[assumptions.size()]);
        }

        @ExplodeLoop
        @Override
        public Object execute(VirtualFrame frame) {
            controlVisibility();
            try {
                for (Assumption assumption : absentFrameSlotAssumptions) {
                    assumption.check();
                }
            } catch (InvalidAssumptionException e) {
                return replace(unresolvedNode).execute(frame);
            }
            return readNode.execute(frame);
        }

        @Override
        public Object execute(VirtualFrame frame, MaterializedFrame enclosingFrame) {
            controlVisibility();
            throw new UnsupportedOperationException();
        }

        @Override
        public String getName() {
            return name;
        }

    }

    public static final class ReadVariableVirtualNode extends ReadVariableNode implements HasMode {

        @Child private ReadLocalVariableNode readNode;
        @Child private ReadVariableNode nextNode;
        private final RType mode;
        private final boolean readMissing;
        private final boolean forcePromise;

        private final BranchProfile hasValueProfile = BranchProfile.create();

        ReadVariableVirtualNode(ReadLocalVariableNode readNode, ReadVariableNode nextNode, RType mode, boolean readMissing, boolean forcePromise) {
            this.readNode = readNode;
            this.nextNode = nextNode;
            this.mode = mode;
            this.readMissing = readMissing;
            this.forcePromise = forcePromise;
        }

        @Override
        public Object execute(VirtualFrame frame) {
            controlVisibility();
            if (readNode.getFrameSlotNode().hasValue(frame)) {
                hasValueProfile.enter();
                Object result = readNode.execute(frame);
                if (checkType(frame, result, mode, readMissing, forcePromise)) {
                    return result;
                }
            }
            return nextNode.execute(frame, RArguments.getEnclosingFrame(frame));
        }

        @Override
        public Object execute(VirtualFrame frame, MaterializedFrame enclosingFrame) {
            controlVisibility();
            throw new UnsupportedOperationException();
        }

        @Override
        public String getName() {
            return readNode.getName();
        }

        @Override
        public RType getMode() {
            return mode;
        }
    }

    @NodeInfo(cost = NodeCost.UNINITIALIZED)
    public static final class UnResolvedReadLocalVariableNode extends ReadVariableNode implements HasMode {
        private final String name;
        private final RType mode;
        private final boolean readMissing;
        private final boolean forcePromise;
        @Child private ReadLocalVariableNode node;

        UnResolvedReadLocalVariableNode(String name, RType mode, boolean readMissing, boolean forcePromise) {
            this.name = name;
            this.mode = mode;
            this.readMissing = readMissing;
            this.forcePromise = forcePromise;
        }

        @Override
        public Object execute(VirtualFrame frame) {
            CompilerDirectives.transferToInterpreterAndInvalidate();
            controlVisibility();
            node = insert(ReadLocalVariableNodeFactory.create(FrameSlotNode.create(name), name));
            if (node.getFrameSlotNode().hasValue(frame)) {
                Object result = node.execute(frame);
                if (checkType(frame, result, mode, readMissing, forcePromise)) {
                    replace(node);
                    return result;
                }
            }
            return replace(UnknownVariableNodeFactory.create(name, mode, readMissing, forcePromise)).execute(frame);
        }

        @Override
        public Object execute(VirtualFrame frame, MaterializedFrame enclosingFrame) {
            controlVisibility();
            throw new UnsupportedOperationException();
        }

        @Override
        public String getName() {
            return name;
        }

        @Override
        public RType getMode() {
            return mode;
        }
    }

    public static final class ReadVariableSuperMaterializedNode extends ReadVariableNode {
        @Child private ReadVariableNode readNode;

        public ReadVariableSuperMaterializedNode(ReadVariableNode readNode) {
            this.readNode = readNode;
        }

        @Override
        public Object execute(VirtualFrame frame) {
            controlVisibility();
            return readNode.execute(frame, RArguments.getEnclosingFrame(frame));
        }

        @Override
        public Object execute(VirtualFrame frame, MaterializedFrame enclosingFrame) {
            controlVisibility();
            throw new UnsupportedOperationException();
        }

        public static ReadVariableNode create(SourceSection src, String name, RType mode) {
            ReadVariableNode rvn = new UnresolvedReadVariableNode(name, mode, false, false, false);
            rvn.assignSourceSection(src);
            return ResolvePromiseNodeFactory.create(new ReadVariableSuperMaterializedNode(rvn), name);
        }

        @Override
        public String getName() {
            return readNode.getName();
        }

    }

    public static final class ReadVariableMaterializedNode extends ReadVariableNode implements HasMode {

        @Child private ReadSuperVariableNode readNode;
        @Child private ReadVariableNode nextNode;
        private final RType mode;
        private final boolean readMissing;
        private final boolean forcePromise;

        private final ValueProfile frameTypeProfile = ValueProfile.createClassProfile();
        private final BranchProfile hasValueProfile = BranchProfile.create();

        ReadVariableMaterializedNode(ReadSuperVariableNode readNode, ReadVariableNode nextNode, boolean readMissing, boolean forcePromise, RType mode) {
            this.readNode = readNode;
            this.nextNode = nextNode;
            this.mode = mode;
            this.readMissing = readMissing;
            this.forcePromise = forcePromise;
        }

        @Override
        public Object execute(VirtualFrame frame) {
            controlVisibility();
            throw new UnsupportedOperationException();
        }

        @Override
        public Object execute(VirtualFrame frame, MaterializedFrame enclosingFrame) {
            controlVisibility();
            MaterializedFrame typedEnclosingFrame = frameTypeProfile.profile(enclosingFrame);
            if (readNode.getFrameSlotNode().hasValue(typedEnclosingFrame)) {
                hasValueProfile.enter();
                Object result = readNode.execute(frame, typedEnclosingFrame);
                if (checkType(frame, result, mode, readMissing, forcePromise)) {
                    return result;
                }
            }
            return nextNode.execute(frame, RArguments.getEnclosingFrame(typedEnclosingFrame));
        }

        @Override
        public String getName() {
            return readNode.getName();
        }

        @Override
        public RType getMode() {
            return mode;
        }
    }

    @NodeChild(value = "frameSlotNode", type = FrameSlotNode.class)
    @NodeField(name = "name", type = String.class)
    public abstract static class ReadLocalVariableNode extends ReadVariableNode {

        private final ValueProfile frameProfile = ValueProfile.createClassProfile();

        protected abstract FrameSlotNode getFrameSlotNode();

        @Override
        public abstract String getName();

        @Specialization(guards = "isByte")
        protected byte doLogical(VirtualFrame frame, FrameSlot frameSlot) {
            controlVisibility();
            try {
                return frameProfile.profile(frame).getByte(frameSlot);
            } catch (FrameSlotTypeException e) {
                throw RInternalError.shouldNotReachHere();
            }
        }

        @Specialization(guards = "isInt")
        protected int doInteger(VirtualFrame frame, FrameSlot frameSlot) {
            controlVisibility();
            try {
                return frameProfile.profile(frame).getInt(frameSlot);
            } catch (FrameSlotTypeException e) {
                throw RInternalError.shouldNotReachHere();
            }
        }

        @Specialization(guards = "isDouble")
        protected double doDouble(VirtualFrame frame, FrameSlot frameSlot) {
            controlVisibility();
            try {
                return frameProfile.profile(frame).getDouble(frameSlot);
            } catch (FrameSlotTypeException e) {
                throw RInternalError.shouldNotReachHere();
            }
        }

        @Fallback
        protected Object doObject(VirtualFrame frame, FrameSlot frameSlot) {
            controlVisibility();
            try {
                return frameProfile.profile(frame).getObject(frameSlot);
            } catch (FrameSlotTypeException e) {
                throw RInternalError.shouldNotReachHere();
            }
        }

        protected static boolean isByte(VirtualFrame frame, FrameSlot frameSlot) {
            return frame.isByte(frameSlot);
        }

        protected static boolean isInt(VirtualFrame frame, FrameSlot frameSlot) {
            return frame.isInt(frameSlot);
        }

        protected static boolean isDouble(VirtualFrame frame, FrameSlot frameSlot) {
            return frame.isDouble(frameSlot);
        }

    }

    @SuppressWarnings("unused")
    @NodeChildren({@NodeChild(value = "enclosingFrame", type = AccessEnclosingFrameNode.class), @NodeChild(value = "frameSlotNode", type = FrameSlotNode.class)})
    @NodeField(name = "name", type = String.class)
    public abstract static class ReadSuperVariableNode extends ReadVariableNode {

        protected abstract FrameSlotNode getFrameSlotNode();

        @Override
        public abstract String getName();

        @Specialization(guards = "isByte")
        protected byte doLogical(VirtualFrame frame, MaterializedFrame enclosingFrame, FrameSlot frameSlot) {
            controlVisibility();
            try {
                return enclosingFrame.getByte(frameSlot);
            } catch (FrameSlotTypeException e) {
                throw RInternalError.shouldNotReachHere();
            }
        }

        @Specialization(guards = "isInt")
        protected int doInteger(VirtualFrame frame, MaterializedFrame enclosingFrame, FrameSlot frameSlot) {
            controlVisibility();
            try {
                return enclosingFrame.getInt(frameSlot);
            } catch (FrameSlotTypeException e) {
                throw RInternalError.shouldNotReachHere();
            }
        }

        @Specialization(guards = "isDouble")
        protected double doDouble(VirtualFrame frame, MaterializedFrame enclosingFrame, FrameSlot frameSlot) {
            controlVisibility();
            try {
                return enclosingFrame.getDouble(frameSlot);
            } catch (FrameSlotTypeException e) {
                throw RInternalError.shouldNotReachHere();
            }
        }

        @Fallback
        protected Object doObject(VirtualFrame frame, MaterializedFrame enclosingFrame, FrameSlot frameSlot) {
            controlVisibility();
            try {
                return enclosingFrame.getObject(frameSlot);
            } catch (FrameSlotTypeException e) {
                throw RInternalError.shouldNotReachHere();
            }
        }

        protected static boolean isByte(VirtualFrame frame, MaterializedFrame enclosingFrame, FrameSlot frameSlot) {
            return enclosingFrame.isByte(frameSlot);
        }

        protected static boolean isInt(VirtualFrame frame, MaterializedFrame enclosingFrame, FrameSlot frameSlot) {
            return enclosingFrame.isInt(frameSlot);
        }

        protected static boolean isDouble(VirtualFrame frame, MaterializedFrame enclosingFrame, FrameSlot frameSlot) {
            return enclosingFrame.isDouble(frameSlot);
        }

    }

    public abstract static class ReadAndCopySuperVariableNode extends ReadSuperVariableNode {

        @Override
        @Specialization
        protected Object doObject(VirtualFrame frame, MaterializedFrame enclosingFrame, FrameSlot frameSlot) {
            controlVisibility();
            try {
                Object result = enclosingFrame.getObject(frameSlot);
                if (result instanceof RAbstractVector) {
                    return ((RAbstractVector) result).copy();
                }
                return result;
            } catch (FrameSlotTypeException e) {
                throw RInternalError.shouldNotReachHere();
            }
        }

    }

    @NodeFields(value = {@NodeField(name = "function", type = RFunction.class), @NodeField(name = "name", type = String.class)})
    public abstract static class BuiltinFunctionVariableNode extends ReadVariableNode {

        public abstract RFunction getFunction();

        @Override
        public abstract String getName();

        @Specialization
        protected Object doObject(@SuppressWarnings("unused") VirtualFrame frame) {
            controlVisibility();
            return getFunction();
        }
    }

    @NodeFields({@NodeField(name = "name", type = String.class), @NodeField(name = "mode", type = RType.class), @NodeField(name = "readMissing", type = Boolean.class),
                    @NodeField(name = "forcePromise", type = Boolean.class)})
    public abstract static class UnknownVariableNode extends ReadVariableNode implements HasMode {

        @Override
        public abstract String getName();

        @Override
        public abstract RType getMode();

        public abstract boolean getReadMissing();

        public abstract boolean getForcePromise();

        @Specialization
        protected Object doObject() {
            controlVisibility();
            throw RError.error(getMode() == RType.Function ? RError.Message.UNKNOWN_FUNCTION : RError.Message.UNKNOWN_OBJECT, getName());
        }
    }

    @Override
    public WrapperNode createWrapperNode(RNode node) {
        return new ReadVariableNodeWrapper((ReadVariableNode) node);
    }
}<|MERGE_RESOLUTION|>--- conflicted
+++ resolved
@@ -153,11 +153,7 @@
      */
     protected boolean checkType(VirtualFrame frame, Object objArg, RType type, boolean readMissing, boolean forcePromise) {
         Object obj = objArg;
-<<<<<<< HEAD
-        if (obj == RMissing.instance && !readMissing && !ArgumentsTrait.isVarArg(getName())) {
-=======
         if (obj == RMissing.instance && !readMissing) {
->>>>>>> ea20f1f0
             unexpectedMissingProfile.enter();
             SourceSection callSrc = RArguments.getCallSourceSection(frame);
             throw RError.error(callSrc, RError.Message.ARGUMENT_MISSING, getName());
