--- conflicted
+++ resolved
@@ -615,535 +615,4 @@
             return xdr.getDouble();
         }
     }
-<<<<<<< HEAD
-
-    /**
-     * Deparses a GnuR object, primarily usedf for convertinf closures to FastR format.
-     */
-    private static class DeparseGnu {
-        private static enum PP {
-            FUNCALL,
-            RETURN,
-            BINARY,
-            BINARY2,
-            UNARY,
-            IF,
-            WHILE,
-            FOR,
-            ASSIGN,
-            CURLY,
-            SUBSET,
-            DOLLAR;
-        }
-
-        private static final int PREC_SUM = 9;
-        private static final int PREC_SIGN = 13;
-
-        private static class PPInfo {
-            final PP kind;
-            final int prec;
-            final boolean rightassoc;
-
-            PPInfo(PP kind, int prec, boolean rightassoc) {
-                this.kind = kind;
-                this.prec = prec;
-                this.rightassoc = rightassoc;
-            }
-
-        }
-
-        private static class Func {
-            final String op;
-            final PPInfo info;
-
-            Func(String op, PPInfo info) {
-                this.op = op;
-                this.info = info;
-            }
-
-        }
-
-        // @formatter:off
-        private static final Func[] FUNCTAB = new Func[]{
-            new Func("+", new PPInfo(PP.BINARY, PREC_SUM, false)),
-            new Func("-", new PPInfo(PP.BINARY, PREC_SUM, false)),
-            new Func("*", new PPInfo(PP.BINARY, 10, false)),
-            new Func("/", new PPInfo(PP.BINARY, 10, false)),
-            new Func("^", new PPInfo(PP.BINARY2, 14, false)),
-            new Func("%%", new PPInfo(PP.BINARY2, 11, false)),
-            new Func("%/%", new PPInfo(PP.BINARY2, 11, false)),
-            new Func("%*%", new PPInfo(PP.BINARY2, 11, false)),
-            new Func("==", new PPInfo(PP.BINARY, 8, false)),
-            new Func("!=", new PPInfo(PP.BINARY, 8, false)),
-            new Func("<", new PPInfo(PP.BINARY, 8, false)),
-            new Func("<=", new PPInfo(PP.BINARY, 8, false)),
-            new Func(">=", new PPInfo(PP.BINARY, 8, false)),
-            new Func(">", new PPInfo(PP.BINARY, 8, false)),
-            new Func("&", new PPInfo(PP.BINARY, 6, false)),
-            new Func("|", new PPInfo(PP.BINARY, 5, false)),
-            new Func("!", new PPInfo(PP.BINARY, 7, false)),
-            new Func("&&", new PPInfo(PP.BINARY, 6, false)),
-            new Func("||", new PPInfo(PP.BINARY, 5, false)),
-            new Func(":", new PPInfo(PP.BINARY2, 12, false)),
-
-            new Func("if", new PPInfo(PP.IF, 0, false)),
-            new Func("{", new PPInfo(PP.CURLY, 0, false)),
-            new Func("return", new PPInfo(PP.RETURN, 0, false)),
-            new Func("<-", new PPInfo(PP.ASSIGN, 1, true)),
-            new Func("[", new PPInfo(PP.SUBSET, 17, false)),
-            new Func("$", new PPInfo(PP.DOLLAR, 15, false)),
-
-
-        };
-        // @formatter:on
-
-        private static final PPInfo BUILTIN = new PPInfo(PP.FUNCALL, 0, false);
-
-        static PPInfo ppInfo(String op) {
-            for (Func func : FUNCTAB) {
-                if (func.op.equals(op)) {
-                    return func.info;
-                }
-            }
-            // must be a builtin that we don't have in FUNCTAB
-            return BUILTIN;
-        }
-
-        @SuppressWarnings("unused")
-        private static class State {
-            private final StringBuilder sb = new StringBuilder();
-            private int linenumber;
-            private int len;
-            private int incurly;
-            private int inlist;
-            private boolean startline;
-            private int indent;
-            private int cutoff;
-            private boolean backtick;
-            private int opts;
-            private int sourceable;
-            private int longstring;
-            private int maxlines;
-            private boolean active = true;
-            private int isS4;
-
-            State(int widthCutOff, boolean backtick, int maxlines) {
-                this.cutoff = widthCutOff;
-                this.backtick = backtick;
-                this.maxlines = maxlines;
-            }
-
-            void preAppend() {
-                if (startline) {
-                    startline = false;
-                    indent();
-                }
-            }
-
-            void indent() {
-                for (int i = 1; i <= indent; i++) {
-                    if (i <= 4) {
-                        append("    ");
-                    } else {
-                        append("  ");
-                    }
-                }
-            }
-
-            void append(String s) {
-                preAppend();
-                sb.append(s);
-                len += s.length();
-            }
-
-            void append(char ch) {
-                preAppend();
-                sb.append(ch);
-                len++;
-            }
-
-            boolean linebreak(boolean lbreak) {
-                boolean result = lbreak;
-                if (len > cutoff) {
-                    if (!lbreak) {
-                        result = true;
-                        indent++;
-                    }
-                    writeline();
-                }
-                return result;
-            }
-
-            void writeline() {
-                // nl for debugging really, we don't care about format,
-                // although line length couldbe an issues also.
-                sb.append('\n');
-                linenumber++;
-                if (linenumber >= maxlines) {
-                    active = false;
-                }
-                /* reset */
-                len = 0;
-                startline = true;
-            }
-
-        }
-
-        /**
-         * Version for use by {@link RSerialize}.
-         */
-        @SlowPath
-        static String deparse(Object obj) {
-            State state = new State(80, false, Integer.MAX_VALUE);
-            return deparse2buff(state, obj).sb.toString();
-        }
-
-        @SlowPath
-        private static State deparse2buff(State state, Object obj) {
-            boolean lbreak = false;
-            if (!state.active) {
-                return state;
-            }
-
-            SEXPTYPE type = typeof(obj);
-            switch (type) {
-                case NILSXP:
-                    state.append("NULL");
-                    break;
-
-                case SYMSXP:
-                    // TODO backtick
-                    state.append(((RSymbol) obj).getName());
-                    break;
-
-                case CHARSXP:
-                    state.append((String) obj);
-                    break;
-
-                case CLOSXP: {
-                    RPairList f = (RPairList) obj;
-                    state.append("function (");
-                    args2buff(state, (RPairList) f.car(), false, true);
-                    state.append(") ");
-                    state.writeline();
-                    deparse2buff(state, f.cdr());
-                    break;
-                }
-
-                case LANGSXP: {
-                    RPairList f = (RPairList) obj;
-                    Object car = f.car();
-                    Object cdr = f.cdr();
-                    SEXPTYPE carType = typeof(car);
-                    if (carType == SEXPTYPE.SYMSXP) {
-                        RSymbol symbol = (RSymbol) car;
-                        String op = symbol.getName();
-                        RPairList pl = (RPairList) cdr;
-                        // TODO BUILTINSXP, SPECIALSXP, userBinOp
-                        PPInfo fop = ppInfo(op);
-                        if (fop.kind == PP.BINARY) {
-                            switch (pl.length()) {
-                                case 1:
-                                    fop = new PPInfo(PP.UNARY, fop.prec == PREC_SUM ? PREC_SIGN : fop.prec, fop.rightassoc);
-                                    break;
-                                case 2:
-                                    break;
-                                default:
-                                    assert false;
-                            }
-                        } else if (fop.kind == PP.BINARY2) {
-                            if (pl.length() != 2) {
-                                fop = new PPInfo(PP.FUNCALL, 0, false);
-                            } /*
-                               * else if (userbinop) { fop = new PPInfo(PP.BINARY, fop.prec,
-                               * fop.rightassoc); }
-                               */
-                        }
-                        switch (fop.kind) {
-                            case CURLY: {
-                                state.append(op);
-                                state.incurly++;
-                                state.indent++;
-                                state.writeline();
-                                while (pl != null) {
-                                    deparse2buff(state, pl.car());
-                                    state.writeline();
-                                    pl = next(pl);
-                                }
-                                state.indent--;
-                                state.append('}');
-                                state.incurly--;
-                                break;
-                            }
-
-                            case ASSIGN: {
-                                // TODO needsparens
-                                deparse2buff(state, pl.car());
-                                state.append(' ');
-                                state.append(op);
-                                state.append(' ');
-                                deparse2buff(state, ((RPairList) pl.cdr()).car());
-                                break;
-                            }
-
-                            case IF: {
-                                state.append("if (");
-                                deparse2buff(state, pl.car());
-                                state.append(')');
-                                boolean lookahead = false;
-                                if (state.incurly > 0 && state.inlist == 0) {
-                                    lookahead = curlyahead(pl.cadr());
-                                    if (!lookahead) {
-                                        state.writeline();
-                                        state.indent++;
-                                    }
-                                }
-                                int lenpl = pl.length();
-                                if (lenpl > 2) {
-                                    deparse2buff(state, pl.cadr());
-                                    if (state.incurly > 0 && state.inlist == 0) {
-                                        state.writeline();
-                                        if (!lookahead) {
-                                            state.indent--;
-                                        }
-                                    } else {
-                                        state.append(' ');
-                                    }
-                                    state.append("else ");
-                                    deparse2buff(state, pl.caddr());
-                                } else {
-                                    deparse2buff(state, pl.cadr());
-                                    if (state.incurly > 0 && !lookahead && state.inlist == 0) {
-                                        state.indent--;
-                                    }
-                                }
-                                break;
-                            }
-
-                            case BINARY:
-                            case BINARY2: {
-                                // TODO parens
-                                deparse2buff(state, pl.car());
-                                state.append(' ');
-                                state.append(op);
-                                state.append(' ');
-                                if (fop.kind == PP.BINARY) {
-                                    lbreak = state.linebreak(lbreak);
-                                }
-                                deparse2buff(state, pl.cadr());
-                                if (fop.kind == PP.BINARY) {
-                                    if (lbreak) {
-                                        state.indent--;
-                                        lbreak = false;
-                                    }
-                                }
-                                break;
-                            }
-
-                            case UNARY: {
-                                state.append(op);
-                                deparse2buff(state, pl.car());
-                                break;
-                            }
-
-                            case SUBSET: {
-                                deparse2buff(state, pl.car());
-                                state.append(op);
-                                args2buff(state, (RPairList) pl.cdr(), false, false);
-                                if (op.equals("[")) {
-                                    state.append(']');
-                                } else {
-                                    state.append("]]");
-                                }
-                                break;
-                            }
-
-                            case DOLLAR: {
-                                // TODO needparens, etc
-                                deparse2buff(state, pl.car());
-                                state.append(op);
-                                deparse2buff(state, pl.cadr());
-                                break;
-                            }
-
-                            case FUNCALL:
-                            case RETURN: {
-                                if (state.backtick) {
-                                    state.append('`');
-                                    state.append(op);
-                                    state.append('`');
-                                } else {
-                                    state.append(op);
-                                }
-                                state.append('(');
-                                state.inlist++;
-                                args2buff(state, (RPairList) cdr, false, false);
-                                state.inlist--;
-                                state.append(')');
-                                break;
-                            }
-                        }
-                    } else {
-                        // lambda
-                        if (parenthesizeCaller(car)) {
-                            state.append('(');
-                            deparse2buff(state, car);
-                            state.append(')');
-                        } else {
-                            deparse2buff(state, car);
-                        }
-                        state.append('(');
-                        args2buff(state, (RPairList) f.cdr(), false, false);
-                        state.append(')');
-                    }
-                    break;
-                }
-
-                case STRSXP:
-                case LGLSXP:
-                case INTSXP:
-                case REALSXP:
-                case CPLXSXP:
-                case RAWSXP:
-                    vector2buff(state, (RVector) obj);
-                    break;
-
-                default:
-                    assert false;
-            }
-            return state;
-        }
-
-        private static SEXPTYPE typeof(Object obj) {
-            Class<?> klass = obj.getClass();
-            if (klass == RPairList.class) {
-                return ((RPairList) obj).getType();
-            } else {
-                return SEXPTYPE.typeForClass(klass);
-            }
-        }
-
-        private static boolean curlyahead(@SuppressWarnings("unused") Object obj) {
-            return false;
-        }
-
-        private static boolean parenthesizeCaller(@SuppressWarnings("unused") Object s) {
-            // TODO implement
-            return false;
-        }
-
-        private static RPairList next(RPairList pairlist) {
-            if (pairlist.cdr() == RNull.instance) {
-                return null;
-            } else {
-                return (RPairList) pairlist.cdr();
-            }
-
-        }
-
-        @SlowPath
-        private static State args2buff(State state, RPairList args, @SuppressWarnings("unused") boolean lineb, boolean formals) {
-            boolean lbreak = false;
-            RPairList arglist = args;
-            while (arglist != null) {
-                if (arglist.getTag() != null) {
-                    state.append(arglist.getTag());
-                    if (formals) {
-                        if (arglist.car() != RMissing.instance) {
-                            state.append(" = ");
-                            deparse2buff(state, arglist.car());
-                        }
-                    } else {
-                        state.append(" = ");
-                        if (arglist.car() != RMissing.instance) {
-                            deparse2buff(state, arglist.car());
-                        }
-                    }
-                } else {
-                    deparse2buff(state, arglist.car());
-                }
-                arglist = next(arglist);
-                if (arglist != null) {
-                    state.append(", ");
-                    lbreak = state.linebreak(lbreak);
-                }
-            }
-            if (lbreak) {
-                state.indent--;
-            }
-            return state;
-        }
-
-        @SlowPath
-        private static State vector2buff(State state, RVector vec) {
-            SEXPTYPE type = SEXPTYPE.typeForClass(vec.getClass());
-            boolean surround = false;
-            int len = vec.getLength();
-            if (len == 0) {
-                switch (type) {
-                    case LGLSXP:
-                        state.append("logical(0)");
-                        break;
-                    case INTSXP:
-                        state.append("integer(0)");
-                        break;
-                    case REALSXP:
-                        state.append("numeric(0)");
-                        break;
-                    case CPLXSXP:
-                        state.append("complex(0)");
-                        break;
-                    case STRSXP:
-                        state.append("character(0)");
-                        break;
-                    case RAWSXP:
-                        state.append("raw(0)");
-                        break;
-                    default:
-                        assert false;
-                }
-            } else if (type == SEXPTYPE.INTSXP) {
-
-            } else {
-                // TODO NA checks
-                if (len > 1) {
-                    state.append("c(");
-                }
-                for (int i = 0; i < len; i++) {
-                    Object element = vec.getDataAtAsObject(i);
-                    switch (type) {
-                        case STRSXP:
-                            // TODO encoding
-                            state.append('"');
-                            state.append((String) element);
-                            state.append('"');
-                            break;
-                        case LGLSXP:
-                            state.append(RRuntime.fromLogical((byte) element) ? "TRUE" : "FALSE");
-                            break;
-                        case REALSXP:
-                            String rep = Double.toString((double) element);
-                            if (rep.equals("Infinity")) {
-                                rep = "Inf";
-                            }
-                            state.append(rep);
-                            break;
-                        default:
-                            assert false;
-                    }
-                }
-                if (len > 1) {
-                    state.append(')');
-                }
-                if (surround) {
-                    state.append(')');
-                }
-            }
-            return state;
-        }
-
-    }
-
-=======
->>>>>>> 75ce8582
 }