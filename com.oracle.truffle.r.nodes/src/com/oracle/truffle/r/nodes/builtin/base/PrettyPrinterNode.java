/*
 * Copyright (c) 2013, 2014, Oracle and/or its affiliates. All rights reserved.
 * DO NOT ALTER OR REMOVE COPYRIGHT NOTICES OR THIS FILE HEADER.
 *
 * This code is free software; you can redistribute it and/or modify it
 * under the terms of the GNU General Public License version 2 only, as
 * published by the Free Software Foundation.
 *
 * This code is distributed in the hope that it will be useful, but WITHOUT
 * ANY WARRANTY; without even the implied warranty of MERCHANTABILITY or
 * FITNESS FOR A PARTICULAR PURPOSE.  See the GNU General Public License
 * version 2 for more details (a copy is included in the LICENSE file that
 * accompanied this code).
 *
 * You should have received a copy of the GNU General Public License version
 * 2 along with this work; if not, write to the Free Software Foundation,
 * Inc., 51 Franklin St, Fifth Floor, Boston, MA 02110-1301 USA.
 *
 * Please contact Oracle, 500 Oracle Parkway, Redwood Shores, CA 94065 USA
 * or visit www.oracle.com if you need additional information or have any
 * questions.
 */
package com.oracle.truffle.r.nodes.builtin.base;

import com.oracle.truffle.api.*;
import com.oracle.truffle.api.CompilerDirectives.SlowPath;
import com.oracle.truffle.api.dsl.*;
import com.oracle.truffle.api.frame.*;
import com.oracle.truffle.api.frame.FrameInstance.FrameAccess;
import com.oracle.truffle.api.nodes.*;
import com.oracle.truffle.api.source.*;
import com.oracle.truffle.r.nodes.*;
import com.oracle.truffle.r.nodes.builtin.*;
import com.oracle.truffle.r.nodes.builtin.base.PrettyPrinterNodeFactory.PrettyPrinterSingleListElementNodeFactory;
import com.oracle.truffle.r.nodes.builtin.base.PrettyPrinterNodeFactory.PrettyPrinterSingleVectorElementNodeFactory;
import com.oracle.truffle.r.nodes.builtin.base.PrettyPrinterNodeFactory.PrintDimNodeFactory;
import com.oracle.truffle.r.nodes.builtin.base.PrettyPrinterNodeFactory.PrintVector2DimNodeFactory;
import com.oracle.truffle.r.nodes.builtin.base.PrettyPrinterNodeFactory.PrintVectorMultiDimNodeFactory;
import com.oracle.truffle.r.runtime.*;
import com.oracle.truffle.r.runtime.data.*;
import com.oracle.truffle.r.runtime.data.RAttributes.RAttribute;
import com.oracle.truffle.r.runtime.data.model.*;

@SuppressWarnings("unused")
@NodeChildren({@NodeChild(value = "operand", type = RNode.class), @NodeChild(value = "listElementName", type = RNode.class)})
@NodeField(name = "printingAttributes", type = boolean.class)
public abstract class PrettyPrinterNode extends RNode {

    @Override
    public abstract Object execute(VirtualFrame frame);

    public abstract Object executeString(VirtualFrame frame, int o, Object listElementName);

    public abstract Object executeString(VirtualFrame frame, double o, Object listElementName);

    public abstract Object executeString(VirtualFrame frame, byte o, Object listElementName);

    public abstract Object executeString(VirtualFrame frame, Object o, Object listElementName);

    @Child PrettyPrinterNode attributePrettyPrinter;
    @Child PrettyPrinterNode recursivePrettyPrinter;
    @Child PrettyPrinterSingleListElementNode singleListElementPrettyPrinter;
    @Child PrintVectorMultiDimNode multiDimPrinter;

    @Child Re re;
    @Child Im im;

    @Child IndirectCallNode indirectCall = Truffle.getRuntime().createIndirectCallNode();

    protected abstract boolean isPrintingAttributes();

    private static final FrameAccess FRAME_ACCESS = FrameAccess.NONE;

    private static VirtualFrame currentFrame() {
        return (VirtualFrame) Truffle.getRuntime().getCurrentFrame().getFrame(FRAME_ACCESS, true);
    }

    private String prettyPrintAttributes(Object o) {
        if (attributePrettyPrinter == null) {
            CompilerDirectives.transferToInterpreterAndInvalidate();
            attributePrettyPrinter = insert(PrettyPrinterNodeFactory.create(null, null, true));
        }
        return (String) attributePrettyPrinter.executeString(currentFrame(), o, null);
    }

    private String prettyPrintRecursive(Object o, Object listElementName) {
        if (recursivePrettyPrinter == null) {
            CompilerDirectives.transferToInterpreterAndInvalidate();
            recursivePrettyPrinter = insert(PrettyPrinterNodeFactory.create(null, null, isPrintingAttributes()));
        }
        return (String) recursivePrettyPrinter.executeString(currentFrame(), o, listElementName);
    }

    private String prettyPrintSingleListElement(Object o, Object listElementName) {
        if (singleListElementPrettyPrinter == null) {
            CompilerDirectives.transferToInterpreterAndInvalidate();
            singleListElementPrettyPrinter = insert(PrettyPrinterSingleListElementNodeFactory.create(null, null));
        }
        return (String) singleListElementPrettyPrinter.executeString(currentFrame(), o, listElementName);
    }

    private String printVectorMultiDim(RAbstractVector vector, boolean isListOrStringVector, boolean isComplexOrRawVector) {
        if (multiDimPrinter == null) {
            CompilerDirectives.transferToInterpreterAndInvalidate();
            multiDimPrinter = insert(PrintVectorMultiDimNodeFactory.create(null, null, null));
        }
        StringBuilder sb = new StringBuilder();
        sb.append((String) multiDimPrinter.executeString(currentFrame(), vector, RRuntime.asLogical(isListOrStringVector), RRuntime.asLogical(isComplexOrRawVector)));
        RAttributes attributes = vector.getAttributes();
        if (attributes != null) {
            sb.append(printAttributes(vector, attributes));
        }
        return builderToString(sb);
    }

    @SlowPath
    @Specialization
    public String prettyPrint(RNull operand, Object listElementName) {
        return "NULL";
    }

    @SlowPath
    @Specialization(order = 1)
    public String prettyPrintVector(byte operand, Object listElementName) {
        return concat("[1] ", prettyPrint(operand));
    }

    public static String prettyPrint(byte operand, int width) {
        StringBuilder sb = new StringBuilder();
        String valStr = RRuntime.logicalToString(operand);
        return spaces(sb, width - valStr.length()).append(valStr).toString();
    }

    public static String prettyPrint(byte operand) {
        return RRuntime.logicalToString(operand);
    }

    @SlowPath
    @Specialization(order = 10)
    public String prettyPrintVector(int operand, Object listElementName) {
        return concat("[1] ", prettyPrint(operand));
    }

    public static String prettyPrint(int operand) {
        return RRuntime.intToString(operand, false);
    }

    @SlowPath
    @Specialization(order = 20)
    public String prettyPrintVector(double operand, Object listElementName) {
        return concat("[1] ", prettyPrint(operand));
    }

    public static String prettyPrint(double operand) {
        return doubleToStringPrintFormat(operand, calcRoundFactor(operand, 10000000));
    }

    public static String prettyPrint(double operand, double roundFactor, int digitsBehindDot) {
        return doubleToStringPrintFormat(operand, roundFactor, digitsBehindDot);
    }

    @SlowPath
    @Specialization(order = 30)
    public String prettyPrintVector(RComplex operand, Object listElementName) {
        return concat("[1] ", prettyPrint(operand));
    }

    public static String prettyPrint(RComplex operand) {
        double rfactor = calcRoundFactor(operand.getRealPart(), 10000000);
        double ifactor = calcRoundFactor(operand.getImaginaryPart(), 10000000);
        return operand.toString(doubleToStringPrintFormat(operand.getRealPart(), rfactor), doubleToStringPrintFormat(operand.getImaginaryPart(), ifactor));
    }

    @SlowPath
    @Specialization(order = 40)
    public String prettyPrintVector(String operand, Object listElementName) {
        return concat("[1] ", prettyPrint(operand));
    }

    public static String prettyPrint(String operand) {
        return RRuntime.quoteString(operand);
    }

    @SlowPath
    @Specialization(order = 50)
    public String prettyPrintVector(RRaw operand, Object listElementName) {
        return concat("[1] ", prettyPrint(operand));
    }

    public static String prettyPrint(RRaw operand) {
        return operand.toString();
    }

    @SlowPath
    @Specialization(order = 60)
    public String prettyPrint(RFunction operand, Object listElementName) {
        return ((RRootNode) operand.getTarget().getRootNode()).getSourceCode();
    }

    @SlowPath
    @Specialization(order = 70)
    public String prettyPrint(REnvironment operand, Object listElementName) {
        RAttributes attributes = operand.getAttributes();
        if (attributes == null) {
            return operand.toString();
        } else {
            StringBuilder builder = new StringBuilder(operand.toString());
            for (RAttribute attr : attributes) {
                printAttribute(builder, attr);
            }
            return builderToString(builder);
        }
    }

    @SlowPath
    @Specialization(order = 80)
    public String prettyPrint(RExpression expr, Object listElementName) {
        StringBuilder builder = new StringBuilder();
        builder.append("expression(");
        RList exprs = expr.getList();
        for (int i = 0; i < exprs.getLength(); i++) {
            if (i != 0) {
                builder.append(", ");
            }
            builder.append(prettyPrintLanguageRep((RLanguage) exprs.getDataAt(i), listElementName));
        }
        builder.append(')');
        return builderToString(builder);
    }

    @SlowPath
    @Specialization(order = 85)
    public String prettyPrintSymbol(RSymbol operand, Object listElementName) {
        return operand.getName();
    }

    @SlowPath
    @Specialization(order = 86)
    public String prettyPrintPromise(RPromise promise, Object listElementName) {
<<<<<<< HEAD
        return prettyPrintLanguageRep(promise.getArgumentRep(), listElementName);
=======
        if (promise.hasValue()) {
            return prettyPrintRecursive(promise.getValue(), listElementName);
        } else {
            return prettyPrintLanguageRep(promise, listElementName);
        }
>>>>>>> 3e94a4de
    }

    @SlowPath
    @Specialization(order = 87)
    public String prettyPrintLanguage(RLanguage language, Object listElementName) {
        return prettyPrintLanguageRep(language, listElementName);
    }

    public String prettyPrintLanguageRep(RLanguageRep languageRep, Object listElementName) {
        RNode node = (RNode) languageRep.getRep();
        SourceSection ss = node.getSourceSection();
        if (ss == null) {
            return "<no source available>";
        } else {
            return ss.getCode();
        }
    }

    @SlowPath
    @Specialization(order = 88)
    public String prettyPrintPairList(RPairList pairList, Object listElementName) {
        StringBuilder sb = new StringBuilder();
        RPairList pl = pairList;
        while (pl != null) {
            if (pl.getTag() != null) {
                sb.append('$');
                sb.append(pl.getTag());
                sb.append('\n');
            }
            if (pl.car() != null) {
                sb.append(prettyPrintRecursive(pl.car(), listElementName));
                sb.append('\n');
            }
            pl = (RPairList) pl.cdr();
            if (pl != null) {
                sb.append('\n');
            }
        }
        return sb.toString();
    }

    @SlowPath
    @Specialization(order = 89)
    public String prettyPrintMissing(RMissing missing, Object listElementName) {
        return "";
    }

    @SlowPath
    @Specialization(order = 90)
    public String prettyPrintFormula(RFormula formula, Object listElementName) {
        return formula.getSource().getCode();
    }

    private String printAttributes(RAbstractVector vector, RAttributes attributes) {
        StringBuilder builder = new StringBuilder();
        for (RAttribute attr : attributes) {
            if (attr.getName().equals(RRuntime.NAMES_ATTR_KEY) && !vector.hasDimensions()) {
                // names attribute already printed
                continue;
            }
            if (attr.getName().equals(RRuntime.DIM_ATTR_KEY) || attr.getName().equals(RRuntime.DIMNAMES_ATTR_KEY)) {
                // dim and dimnames attributes never gets printed
                continue;
            }
            printAttribute(builder, attr);
        }
        return builderToString(builder);
    }

    private void printAttribute(StringBuilder builder, RAttribute attr) {
        builder.append("\n");
        builder.append(concat("attr(,\"", attr.getName(), "\")\n"));
        builder.append(prettyPrintAttributes(attr.getValue()));
    }

    private String printVector(RAbstractVector vector, String[] values, boolean isStringVector, boolean isRawVector) {
        assert vector.getLength() == values.length;
        if (values.length == 0) {
            String result = concat(RRuntime.classToString(vector.getElementClass()), "(0)");
            if (vector.getNames() != RNull.instance) {
                result = concat("named ", result);
            }
            return result;
        } else {
            boolean printNamesHeader = (!vector.hasDimensions() && vector.getNames() != null && vector.getNames() != RNull.instance);
            RStringVector names = printNamesHeader ? (RStringVector) vector.getNames() : null;
            int maxWidth = 0;
            for (String s : values) {
                maxWidth = Math.max(maxWidth, s.length());
            }
            if (printNamesHeader) {
                for (int i = 0; i < names.getLength(); i++) {
                    String s = names.getDataAt(i);
                    if (RRuntime.isNA(s)) {
                        s = RRuntime.NA_HEADER;
                    }
                    maxWidth = Math.max(maxWidth, s.length());
                }
            }
            int columnWidth = maxWidth + 1; // There is a blank before each column.
            int leftWidth = 0;
            int maxPositionLength = 0;
            if (!printNamesHeader) {
                maxPositionLength = intString(vector.getLength()).length();
                leftWidth = maxPositionLength + 2; // There is [] around the number.
            }
            int forColumns = RContext.getInstance().getConsoleHandler().getWidth() - leftWidth;
            int numberOfColumns = Math.max(1, forColumns / columnWidth);

            int index = 0;
            StringBuilder builder = new StringBuilder();
            StringBuilder headerBuilder = null;
            if (printNamesHeader) {
                headerBuilder = new StringBuilder();
            }
            while (index < vector.getLength()) {
                if (!printNamesHeader) {
                    int position = index + 1;
                    String positionString = intString(position);
                    for (int i = 0; i < maxPositionLength - positionString.length(); ++i) {
                        builder.append(' ');
                    }
                    builder.append("[").append(positionString).append("]");
                }
                for (int j = 0; j < numberOfColumns && index < vector.getLength(); ++j) {
                    String valueString = values[index];
                    if (!printNamesHeader) {
                        builder.append(' ');
                        // for some reason vectors of strings are printed differently
                        if (isStringVector) {
                            builder.append(valueString);
                        }
                        for (int k = 0; k < (columnWidth - 1) - valueString.length(); ++k) {
                            builder.append(' ');
                        }
                        if (!isStringVector) {
                            builder.append(valueString);
                        }
                    } else {
                        int actualColumnWidth = columnWidth;
                        if (j == 0) {
                            actualColumnWidth--;
                        }
                        // for some reason vectors of raw values are printed differently
                        if (!isRawVector) {
                            for (int k = 0; k < actualColumnWidth - valueString.length(); ++k) {
                                builder.append(' ');
                            }
                        }
                        builder.append(valueString);
                        if (isRawVector) {
                            builder.append(' ');
                        }
                        String headerString = names.getDataAt(index);
                        if (RRuntime.isNA(headerString)) {
                            headerString = RRuntime.NA_HEADER;
                        }
                        for (int k = 0; k < actualColumnWidth - headerString.length(); ++k) {
                            headerBuilder.append(' ');
                        }
                        headerBuilder.append(headerString);
                    }
                    index++;
                }
                builder.append('\n');
                if (printNamesHeader) {
                    headerBuilder.append('\n');
                    headerBuilder.append(builderToString(builder));
                    builder = new StringBuilder();
                }
            }
            StringBuilder resultBuilder = printNamesHeader ? headerBuilder : builder;
            resultBuilder.deleteCharAt(resultBuilder.length() - 1);
            RAttributes attributes = vector.getAttributes();
            if (attributes != null) {
                resultBuilder.append(printAttributes(vector, attributes));
            }
            return builderToString(resultBuilder);
        }
    }

    protected static String padColHeader(int r, int dataColWidth, RAbstractVector vector, boolean isListOrStringVector) {
        RList dimNames = vector.getDimNames();
        StringBuilder sb = new StringBuilder();
        int wdiff;
        if (dimNames == null || dimNames.getDataAt(1) == RNull.instance) {
            String rs = intString(r);
            wdiff = dataColWidth - (rs.length() + 3); // 3: [,]
            if (!isListOrStringVector && wdiff > 0) {
                spaces(sb, wdiff);
            }
            sb.append("[,").append(rs).append(']');
        } else {
            RStringVector dimNamesVector = (RStringVector) dimNames.getDataAt(1);
            String dimId = dimNamesVector.getDataAt(r - 1);
            if (RRuntime.isNA(dimId)) {
                dimId = RRuntime.NA_HEADER;
            }
            wdiff = dataColWidth - dimId.length();
            if (!isListOrStringVector && wdiff > 0) {
                spaces(sb, wdiff);
            }
            sb.append(dimId);
        }
        if (isListOrStringVector && wdiff > 0) {
            spaces(sb, wdiff);
        }
        return builderToString(sb);
    }

    protected static boolean rowHeaderUsesIndices(RList dimNames) {
        return dimNames == null || dimNames.getDataAt(0) == RNull.instance;
    }

    protected static String rowHeader(int c, RAbstractVector vector) {
        RList dimNames = vector.getDimNames();
        if (rowHeaderUsesIndices(dimNames)) {
            return concat("[", intString(c), ",]");
        } else {
            RStringVector dimNamesVector = (RStringVector) dimNames.getDataAt(0);
            String dimId = dimNamesVector.getDataAt(c - 1);
            if (RRuntime.isNA(dimId)) {
                dimId = RRuntime.NA_HEADER;
            }
            return dimId;
        }
    }

    public static StringBuilder spaces(StringBuilder sb, int s) {
        if (s > 0) {
            for (int i = 0; i < s; ++i) {
                sb.append(' ');
            }
        }
        return sb;
    }

    private static String getDimId(RAbstractVector vector, int dimLevel, int dimInd) {
        String dimId;
        RList dimNames = vector.getDimNames();
        if (dimNames == null || dimNames.getDataAt(dimLevel - 1) == RNull.instance) {
            dimId = intString(dimInd + 1);
        } else {
            RStringVector dimNamesVector = (RStringVector) dimNames.getDataAt(dimLevel - 1);
            dimId = dimNamesVector.getDataAt(dimInd);
        }
        return dimId;
    }

    private static double calcRoundFactor(double input, long maxFactor) {
        if (Double.isNaN(input) || Double.isInfinite(input) || input == 0.0) {
            return maxFactor * 10;
        }
        double data = input;
        double factor = 1;
        if (Math.abs(data) > 1000000000000L) {
            while (Math.abs(data) > 10000000L) {
                data = data / 10;
                factor /= 10;
            }
        } else if ((int) data != 0) {
            while (Math.abs(data) < maxFactor / 10) {
                data = data * 10;
                factor *= 10;
            }
        } else {
            long current = maxFactor / 10;
            while (Math.abs(data) < 1 && current > 1) {
                data = data * 10;
                current = current * 10;
            }
            return current;
        }
        return factor;
    }

    private static String doubleToStringPrintFormat(double input, double roundFactor, int digitsBehindDot) {
        double data = input;
        if (digitsBehindDot == -1) {
            // processing a single double value or a complex value; use rounding instead of
            // digitsBehindDot (which is in this case invalid) to determine precision
            if (!Double.isNaN(data) && !Double.isInfinite(data)) {
                if (roundFactor < 1) {
                    double inverse = 1 / roundFactor;
                    data = Math.round(data / inverse) * inverse;
                } else {
                    data = Math.round(data * roundFactor) / roundFactor;
                }
            }
        }
        return RRuntime.doubleToString(data, digitsBehindDot);
    }

    private static String doubleToStringPrintFormat(double input, double roundFactor) {
        return doubleToStringPrintFormat(input, roundFactor, -1);
    }

    private String prettyPrintList0(RList operand, Object listElementName) {
        int length = operand.getLength();
        if (length == 0) {
            String result = "list()";
            if (operand.getNames() != RNull.instance) {
                result = concat("named ", result);
            }
            return result;
        } else {
            StringBuilder sb = new StringBuilder();
            for (int i = 0; i < length; i++) {
                if (isPrintingAttributes() && operand.elementNamePrefix != null) {
                    sb.append(operand.elementNamePrefix);
                }
                Object name = operand.getNameAt(i);
                if (listElementName != null) {
                    name = concat(RRuntime.toString(listElementName), RRuntime.toString(name));
                }
                sb.append(name).append('\n');
                Object value = operand.getDataAt(i);
                sb.append(prettyPrintSingleListElement(value, name)).append("\n\n");
            }
            sb.deleteCharAt(sb.length() - 1);
            RAttributes attributes = operand.getAttributes();
            if (attributes != null) {
                sb.append(printAttributes(operand, attributes));
            }
            return builderToString(sb);
        }
    }

    public static String prettyPrint(RList operand) {
        return concat("List,", intString(operand.getLength()));
    }

    public static String prettyPrint(RAbstractVector operand) {
        return concat(RRuntime.classToStringCap(operand.getElementClass()), ",", intString(operand.getLength()));
    }

    @SlowPath
    @Specialization(order = 100, guards = "twoDimsOrMore")
    public String prettyPrintM(RList operand, Object listElementName) {
        return printVectorMultiDim(operand, true, false);
    }

    @SlowPath
    @Specialization(order = 101, guards = "twoDimsOrMore")
    public String prettyPrintM(RAbstractStringVector operand, Object listElementName) {
        return printVectorMultiDim(operand, true, false);
    }

    @SlowPath
    @Specialization(order = 103, guards = "twoDimsOrMore")
    public String prettyPrintM(RAbstractComplexVector operand, Object listElementName) {
        return printVectorMultiDim(operand, false, true);
    }

    @SlowPath
    @Specialization(order = 104, guards = "twoDimsOrMore")
    public String prettyPrintM(RAbstractRawVector operand, Object listElementName) {
        return printVectorMultiDim(operand, false, true);
    }

    @SlowPath
    @Specialization(order = 105, guards = "twoDimsOrMore")
    public String prettyPrintM(RAbstractVector operand, Object listElementName) {
        return printVectorMultiDim(operand, false, false);
    }

    @SlowPath
    @Specialization(order = 200, guards = "!twoDimsOrMore")
    public String prettyPrint(RList operand, Object listElementName) {
        return prettyPrintList0(operand, listElementName);
    }

    protected static double getMaxRoundFactor(RAbstractDoubleVector operand) {
        double maxRoundFactor = 0;
        for (int i = 0; i < operand.getLength(); i++) {
            double data = operand.getDataAt(i);
            double roundFactor = calcRoundFactor(data, 10000000);
            if (roundFactor > maxRoundFactor) {
                maxRoundFactor = roundFactor;
            }
        }
        return maxRoundFactor;
    }

    protected static int getMaxDigitsBehindDot(double maxRoundFactor) {
        int maxDigitsBehindDot = 0;
        for (double j = 1; j < maxRoundFactor; j *= 10) {
            maxDigitsBehindDot++;
        }
        return maxDigitsBehindDot;
    }

    @SlowPath
    @Specialization(order = 300, guards = "!twoDimsOrMore")
    public String prettyPrint(RAbstractDoubleVector operand, Object listElementName) {
        int length = operand.getLength();
        String[] values = new String[length];
        double maxRoundFactor = getMaxRoundFactor(operand);
        int maxDigitsBehindDot = getMaxDigitsBehindDot(maxRoundFactor);
        for (int i = 0; i < length; i++) {
            double data = operand.getDataAt(i);
            values[i] = prettyPrint(data, maxRoundFactor, maxDigitsBehindDot);
        }
        padTrailingDecimalPointAndZeroesIfRequired(values);
        return printVector(operand, values, false, false);
    }

    @SlowPath
    @Specialization(order = 400, guards = "!twoDimsOrMore")
    public String prettyPrint(RAbstractIntVector operand, Object listElementName) {
        int length = operand.getLength();
        String[] values = new String[length];
        for (int i = 0; i < length; i++) {
            int data = operand.getDataAt(i);
            values[i] = prettyPrint(data);
        }
        return printVector(operand, values, false, false);
    }

    @SlowPath
    @Specialization(order = 500, guards = "!twoDimsOrMore")
    public String prettyPrint(RAbstractStringVector operand, Object listElementName) {
        int length = operand.getLength();
        String[] values = new String[length];
        for (int i = 0; i < length; i++) {
            String data = operand.getDataAt(i);
            values[i] = prettyPrint(data);
        }
        return printVector(operand, values, true, false);
    }

    @SlowPath
    @Specialization(order = 600, guards = "!twoDimsOrMore")
    public String prettyPrint(RAbstractLogicalVector operand, Object listElementName) {
        int length = operand.getLength();
        String[] values = new String[length];
        for (int i = 0; i < length; i++) {
            byte data = operand.getDataAt(i);
            values[i] = prettyPrint(data);
        }
        return printVector(operand, values, false, false);
    }

    @SlowPath
    @Specialization(order = 700, guards = "!twoDimsOrMore")
    public String prettyPrint(RAbstractRawVector operand, Object listElementName) {
        int length = operand.getLength();
        String[] values = new String[length];
        for (int i = 0; i < length; i++) {
            RRaw data = operand.getDataAt(i);
            values[i] = prettyPrint(data);
        }
        return printVector(operand, values, false, true);
    }

    @SlowPath
    @Specialization(order = 800, guards = "!twoDimsOrMore")
    public String prettyPrint(RAbstractComplexVector operand, Object listElementName) {
        if (re == null) {
            // the two are allocated side by side; checking for re is sufficient
            CompilerDirectives.transferToInterpreterAndInvalidate();
            re = insert(ReFactory.create(new RNode[1], RBuiltinPackages.lookupBuiltin("Re")));
            im = insert(ImFactory.create(new RNode[1], RBuiltinPackages.lookupBuiltin("Im")));
        }

        VirtualFrame frame = currentFrame();
        RDoubleVector realParts = (RDoubleVector) re.executeRDoubleVector(frame, operand);
        RDoubleVector imaginaryParts = (RDoubleVector) im.executeRDoubleVector(frame, operand);

        int length = operand.getLength();
        String[] realValues = new String[length];
        String[] imaginaryValues = new String[length];
        for (int i = 0; i < length; ++i) {
            realValues[i] = prettyPrint(realParts.getDataAt(i));
            imaginaryValues[i] = prettyPrint(imaginaryParts.getDataAt(i));
        }
        padTrailingDecimalPointAndZeroesIfRequired(realValues);
        padTrailingDecimalPointAndZeroesIfRequired(imaginaryValues);
        removeLeadingMinus(imaginaryValues);
        rightJustify(imaginaryValues);

        String[] values = new String[length];
        for (int i = 0; i < length; i++) {
            values[i] = operand.getDataAt(i).isNA() ? "NA" : concat(realValues[i], imaginaryParts.getDataAt(i) < 0.0 ? "-" : "+", imaginaryValues[i], "i");
        }
        return printVector(operand, values, false, false);
    }

    @SlowPath
    @Specialization(order = 1000)
    public String prettyPrint(RDataFrame operand, Object listElementName) {
        if (operand.getVector().getLength() == 0) {
            return "data frame with 0 columns and 0 rows";

        }
        if (operand.getRowNames() == RNull.instance || ((RAbstractVector) operand.getRowNames()).getLength() == 0) {
            return "NULL\n<0 rows> (or 0-length row.names)";
        }
        VirtualFrame frame = currentFrame();
        RFunction getFunction = RContext.getEngine().lookupBuiltin("get");
        RFunction formatFunction = (RFunction) indirectCall.call(frame, getFunction.getTarget(), RArguments.create(getFunction, REnvironment.globalEnv().getFrame(), new Object[]{"format.data.frame"}));
        return RRuntime.toString(indirectCall.call(frame, formatFunction.getTarget(), RArguments.create(formatFunction, new Object[]{operand})));
    }

    protected static boolean twoDimsOrMore(RAbstractVector v) {
        return v.hasDimensions() && v.getDimensions().length > 1;
    }

    protected static boolean twoDimsOrMore(RAbstractDoubleVector v) {
        return v.hasDimensions() && v.getDimensions().length > 1;
    }

    protected static boolean twoDimsOrMore(RAbstractIntVector v) {
        return v.hasDimensions() && v.getDimensions().length > 1;
    }

    protected static boolean twoDimsOrMore(RAbstractStringVector v) {
        return v.hasDimensions() && v.getDimensions().length > 1;
    }

    protected static boolean twoDimsOrMore(RAbstractLogicalVector v) {
        return v.hasDimensions() && v.getDimensions().length > 1;
    }

    protected static boolean twoDimsOrMore(RAbstractRawVector v) {
        return v.hasDimensions() && v.getDimensions().length > 1;
    }

    protected static boolean twoDimsOrMore(RAbstractComplexVector v) {
        return v.hasDimensions() && v.getDimensions().length > 1;
    }

    protected static boolean twoDimsOrMore(RList l) {
        return l.hasDimensions() && l.getDimensions().length > 1;
    }

    protected static boolean isLengthOne(RAbstractIntVector v) {
        return v.getLength() == 1;
    }

    private static String builderToString(StringBuilder sb) {
        return sb.toString();
    }

    private static String builderToSubstring(StringBuilder sb, int start, int end) {
        return sb.substring(start, end);
    }

    private static String intString(int x) {
        return Integer.toString(x);
    }

    private static String stringFormat(String format, Object arg) {
        return String.format(format, arg);
    }

    private static String concat(String... ss) {
        StringBuilder sb = new StringBuilder();
        for (String s : ss) {
            sb.append(s);
        }
        return builderToString(sb);
    }

    private static String substring(String s, int start) {
        return s.substring(start);
    }

    private static int requiresDecimalPointsAndTrailingZeroes(String[] values, int[] decimalPointOffsets, int[] lenAfterPoint) {
        boolean foundWithDecimalPoint = false;
        boolean foundWithoutDecimalPoint = false;
        boolean inequalLenAfterPoint = false;
        int maxLenAfterPoint = -1;
        for (int i = 0; i < values.length; ++i) {
            String v = values[i];
            decimalPointOffsets[i] = v.indexOf('.');
            if (decimalPointOffsets[i] == -1) {
                foundWithoutDecimalPoint = true;
                lenAfterPoint[i] = 0;
            } else {
                foundWithDecimalPoint = true;
                int lap = substring(v, decimalPointOffsets[i] + 1).length();
                lenAfterPoint[i] = lap;
                if (lap > maxLenAfterPoint) {
                    if (maxLenAfterPoint == -1) {
                        inequalLenAfterPoint = true;
                    }
                    maxLenAfterPoint = lap;
                }
            }
        }
        return (foundWithDecimalPoint && foundWithoutDecimalPoint) || inequalLenAfterPoint ? maxLenAfterPoint : -1;
    }

    public static void padTrailingDecimalPointAndZeroesIfRequired(String[] values) {
        int[] decimalPointOffsets = new int[values.length];
        int[] lenAfterPoint = new int[values.length];
        int maxLenAfterPoint = requiresDecimalPointsAndTrailingZeroes(values, decimalPointOffsets, lenAfterPoint);
        if (maxLenAfterPoint == -1) {
            return;
        }

        for (int i = 0; i < values.length; ++i) {
            String v = values[i];
            if (RRuntime.isNA(v) || RRuntime.isNaN(v)) {
                continue;
            }
            if (decimalPointOffsets[i] == -1) {
                v = concat(v, ".");
            }
            if (lenAfterPoint[i] < maxLenAfterPoint) {
                values[i] = concat(v, stringFormat(concat("%0", intString(maxLenAfterPoint - lenAfterPoint[i]), "d"), 0));
            }
        }
    }

    private static void rightJustify(String[] values) {
        int maxLen = 0;
        boolean inequalLengths = false;
        int lastLen = 0;
        for (int i = 0; i < values.length; ++i) {
            String v = values[i];
            if (RRuntime.isNA(v)) {
                // do not use NA for deciding alignment
                continue;
            }
            int l = v.length();
            maxLen = Math.max(maxLen, l);
            inequalLengths = lastLen != 0 && lastLen != l;
            lastLen = l;
        }
        if (!inequalLengths) {
            return;
        }
        for (int i = 0; i < values.length; ++i) {
            String v = values[i];
            int l = v.length();
            if (l < maxLen) {
                int d = maxLen - l;
                if (d == 1) {
                    values[i] = concat(" ", v);
                } else {
                    values[i] = concat(stringFormat(concat("%", intString(d), "s"), " "), v);
                }
            }
        }
    }

    private static void removeLeadingMinus(String[] values) {
        for (int i = 0; i < values.length; ++i) {
            String v = values[i];
            if (v.charAt(0) == '-') {
                values[i] = substring(v, 1);
            }
        }
    }

    @NodeChildren({@NodeChild(value = "operand", type = RNode.class), @NodeChild(value = "listElementName", type = RNode.class)})
    abstract static class PrettyPrinterSingleListElementNode extends RNode {

        @Child PrettyPrinterNode prettyPrinter;

        private void initCast(Object listElementName) {
            if (prettyPrinter == null) {
                CompilerDirectives.transferToInterpreterAndInvalidate();
                prettyPrinter = insert(PrettyPrinterNodeFactory.create(null, null, false));
            }
        }

        private String prettyPrintSingleElement(byte o, Object listElementName) {
            initCast(listElementName);
            return (String) prettyPrinter.executeString(currentFrame(), o, listElementName);
        }

        private String prettyPrintSingleElement(int o, Object listElementName) {
            initCast(listElementName);
            return (String) prettyPrinter.executeString(currentFrame(), o, listElementName);
        }

        private String prettyPrintSingleElement(double o, Object listElementName) {
            initCast(listElementName);
            return (String) prettyPrinter.executeString(currentFrame(), o, listElementName);
        }

        private String prettyPrintSingleElement(Object o, Object listElementName) {
            initCast(listElementName);
            return (String) prettyPrinter.executeString(currentFrame(), o, listElementName);
        }

        public abstract Object executeString(VirtualFrame frame, int o, Object listElementName);

        public abstract Object executeString(VirtualFrame frame, double o, Object listElementName);

        public abstract Object executeString(VirtualFrame frame, byte o, Object listElementName);

        public abstract Object executeString(VirtualFrame frame, Object o, Object listElementName);

        @SlowPath
        @Specialization
        public String prettyPrintListElement(RNull operand, Object listElementName) {
            return prettyPrintSingleElement(operand, listElementName);
        }

        @SlowPath
        @Specialization
        public String prettyPrintListElement(byte operand, Object listElementName) {
            return prettyPrintSingleElement(operand, listElementName);
        }

        @SlowPath
        @Specialization
        public String prettyPrintListElement(int operand, Object listElementName) {
            return prettyPrintSingleElement(operand, listElementName);
        }

        @SlowPath
        @Specialization
        public String prettyPrintListElement(double operand, Object listElementName) {
            return prettyPrintSingleElement(operand, listElementName);
        }

        @SlowPath
        @Specialization
        public String prettyPrintListElement(RComplex operand, Object listElementName) {
            return prettyPrintSingleElement(operand, listElementName);
        }

        @SlowPath
        @Specialization
        public String prettyPrintListElement(String operand, Object listElementName) {
            return prettyPrintSingleElement(operand, listElementName);
        }

        @SlowPath
        @Specialization
        public String prettyPrintListElement(RRaw operand, Object listElementName) {
            return prettyPrintSingleElement(operand, listElementName);
        }

        @SlowPath
        @Specialization
        public String prettyPrintListElement(RAbstractVector operand, Object listElementName) {
            return prettyPrintSingleElement(operand, listElementName);
        }

        @SlowPath
        @Specialization
        public String prettyPrintListElement(RSymbol operand, Object listElementName) {
            return prettyPrintSingleElement(operand, listElementName);
        }

        @SlowPath
        @Specialization
        public String prettyPrintListElement(RLanguage operand, Object listElementName) {
            return prettyPrintSingleElement(operand, listElementName);
        }

        @SlowPath
        @Specialization
        public String prettyPrintListElement(REnvironment operand, Object listElementName) {
            return prettyPrintSingleElement(operand, listElementName);
        }

        @SlowPath
        @Specialization
        public String prettyPrintListElement(RFunction operand, Object listElementName) {
            return prettyPrintSingleElement(operand, listElementName);
        }

    }

    @NodeChild(value = "operand", type = RNode.class)
    abstract static class PrettyPrinterSingleVectorElementNode extends RNode {

        @Child PrettyPrinterSingleVectorElementNode recursivePrettyPrinter;

        private String prettyPrintRecursive(Object o) {
            if (recursivePrettyPrinter == null) {
                CompilerDirectives.transferToInterpreterAndInvalidate();
                recursivePrettyPrinter = insert(PrettyPrinterSingleVectorElementNodeFactory.create(null));
            }
            return (String) recursivePrettyPrinter.executeString(null, o);
        }

        public abstract Object executeString(VirtualFrame frame, Object o);

        @SlowPath
        @Specialization
        public String prettyPrintVectorElement(RNull operand) {
            return "NULL";
        }

        @SlowPath
        @Specialization
        public String prettyPrintVectorElement(byte operand) {
            return prettyPrint(operand);
        }

        @SlowPath
        @Specialization
        public String prettyPrintVectorElement(int operand) {
            return prettyPrint(operand);
        }

        @SlowPath
        @Specialization
        public String prettyPrintVectorElement(double operand) {
            return prettyPrint(operand);
        }

        @SlowPath
        @Specialization
        public String prettyPrintVectorElement(RComplex operand) {
            return prettyPrint(operand);
        }

        @SlowPath
        @Specialization
        public String prettyPrintVectorElement(String operand) {
            return prettyPrint(operand);
        }

        @SlowPath
        @Specialization
        public String prettyPrintVectorElement(RRaw operand) {
            return prettyPrint(operand);
        }

        @SlowPath
        @Specialization(order = 1)
        public String prettyPrintVectorElement(RList operand) {
            return prettyPrint(operand);
        }

        @SlowPath
        @Specialization(order = 2, guards = {"!isLengthOne", "!isVectorList"})
        public String prettyPrintVectorElement(RAbstractVector operand) {
            return prettyPrint(operand);
        }

        @SlowPath
        @Specialization(order = 3, guards = {"isLengthOne", "!isVectorList"})
        public String prettyPrintVectorElementLengthOne(RAbstractVector operand) {
            return prettyPrintRecursive(operand.getDataAtAsObject(0));
        }

        protected static boolean isVectorList(RAbstractVector v) {
            return v.getElementClass() == Object.class;
        }

        protected static boolean isLengthOne(RList v) {
            return v.getLength() == 1;
        }

        protected static boolean isLengthOne(RAbstractVector v) {
            return v.getLength() == 1;
        }

    }

    @NodeChildren({@NodeChild(value = "vector", type = RNode.class), @NodeChild(value = "isListOrStringVector", type = RNode.class), @NodeChild(value = "isComplexOrRawVector", type = RNode.class)})
    abstract static class PrintVectorMultiDimNode extends RNode {

        @Child PrintVector2DimNode vector2DimPrinter;
        @Child PrintDimNode dimPrinter;

        private String printVector2Dim(RAbstractVector vector, RIntVector dimensions, int offset, byte isListOrStringVector, byte isComplexOrRawVector) {
            if (vector2DimPrinter == null) {
                CompilerDirectives.transferToInterpreterAndInvalidate();
                vector2DimPrinter = insert(PrintVector2DimNodeFactory.create(null, null, null, null, null));
            }
            return (String) vector2DimPrinter.executeString(currentFrame(), vector, dimensions, offset, isListOrStringVector, isComplexOrRawVector);
        }

        private String printDim(RAbstractVector vector, byte isListOrStringVector, byte isComplexOrRawVector, int currentDimLevel, int arrayBase, int accDimensions, String header) {
            if (dimPrinter == null) {
                CompilerDirectives.transferToInterpreterAndInvalidate();
                dimPrinter = insert(PrintDimNodeFactory.create(null, null, null, null, null, null, null));
            }
            return (String) dimPrinter.executeString(currentFrame(), vector, isListOrStringVector, isComplexOrRawVector, currentDimLevel, arrayBase, accDimensions, header);
        }

        public abstract Object executeString(VirtualFrame frame, RAbstractVector vector, byte isListOrStringVector, byte isComplexOrRawVector);

        @SlowPath
        @Specialization
        public String printVectorMultiDim(RAbstractVector vector, byte isListOrStringVector, byte isComplexOrRawVector) {
            int[] dimensions = vector.getDimensions();
            RIntVector dimensionsVector = RDataFactory.createIntVector(dimensions, RDataFactory.COMPLETE_VECTOR);
            assert dimensions != null;
            int numDimensions = dimensions.length;
            assert numDimensions > 1;
            if (numDimensions == 2) {
                return printVector2Dim(vector, dimensionsVector, 0, isListOrStringVector, isComplexOrRawVector);
            } else {
                int dimSize = dimensions[numDimensions - 1];
                if (dimSize == 0) {
                    return "";
                }
                StringBuilder sb = new StringBuilder();
                if (numDimensions == 3) {
                    int matrixSize = dimensions[0] * dimensions[1];
                    for (int dimInd = 0; dimInd < dimSize; dimInd++) {
                        // CheckStyle: stop system..print check
                        sb.append(", , ");
                        // CheckStyle: resume system..print check
                        sb.append(getDimId(vector, numDimensions, dimInd));
                        sb.append("\n\n");
                        sb.append(printVector2Dim(vector, dimensionsVector, dimInd * matrixSize, isListOrStringVector, isComplexOrRawVector));
                        sb.append("\n");
                        if (dimInd < (dimSize - 1) && vector.getLength() > 0 || vector.getLength() == 0) {
                            sb.append("\n");
                        }
                    }
                } else {
                    int accDimensions = vector.getLength() / dimSize;
                    for (int dimInd = 0; dimInd < dimSize; dimInd++) {
                        int arrayBase = accDimensions * dimInd;
                        String dimId = getDimId(vector, numDimensions, dimInd);
                        String innerDims = printDim(vector, isListOrStringVector, isComplexOrRawVector, numDimensions - 1, arrayBase, accDimensions, dimId);
                        if (innerDims == null) {
                            return "";
                        } else {
                            sb.append(innerDims);
                        }
                    }
                }
                if (vector.getLength() == 0) {
                    // remove last line break
                    return builderToSubstring(sb, 0, sb.length() - 1);
                } else {
                    return builderToString(sb);
                }
            }
        }
    }

    @NodeChildren({@NodeChild(value = "vector", type = RNode.class), @NodeChild(value = "dimensions", type = RNode.class), @NodeChild(value = "offset", type = RNode.class),
                    @NodeChild(value = "isListOrStringVector", type = RNode.class), @NodeChild(value = "isComplexOrRawVector", type = RNode.class)})
    abstract static class PrintVector2DimNode extends RNode {

        @Child PrettyPrinterSingleVectorElementNode singleVectorElementPrettyPrinter;

        private String prettyPrintSingleVectorElement(Object o) {
            if (singleVectorElementPrettyPrinter == null) {
                CompilerDirectives.transferToInterpreterAndInvalidate();
                singleVectorElementPrettyPrinter = insert(PrettyPrinterSingleVectorElementNodeFactory.create(null));
            }
            return (String) singleVectorElementPrettyPrinter.executeString(currentFrame(), o);
        }

        public abstract Object executeString(VirtualFrame frame, RAbstractVector vector, RIntVector dimensions, int offset, byte isListOrStringVector, byte isComplexOrRawVector);

        private static String getDimId(RList dimNames, int dimension, int ind, byte isComplexOrRawVector) {
            StringBuilder sb = new StringBuilder();
            if (dimNames == null || dimNames.getDataAt(dimension) == RNull.instance) {
                String rs = intString(ind);
                sb.append("[");
                if (dimension == 1) {
                    // columns
                    sb.append(',');
                }
                sb.append(rs);
                if (dimension == 0) {
                    // rows
                    sb.append(',');
                }
                sb.append(']');
            } else {
                RStringVector dimNamesVector = (RStringVector) dimNames.getDataAt(dimension);
                String dimId = dimNamesVector.getDataAt(ind - 1);
                if (dimension == 1 && isComplexOrRawVector == RRuntime.LOGICAL_TRUE && dimId.length() == 1) {
                    sb.append(' ');
                }
                sb.append(dimId);
            }
            return builderToString(sb);
        }

        @SlowPath
        @Specialization(order = 1, guards = "isEmpty")
        public String printVector2DimEmpty(RAbstractVector vector, RIntVector dimensions, int offset, byte isListOrStringVector, byte isComplexOrRawVector) {
            int nrow = dimensions.getDataAt(0);
            int ncol = dimensions.getDataAt(1);

            if (nrow == 0 && ncol == 0) {
                if (dimensions.getLength() == 2) {
                    return "<0 x 0 matrix>";
                } else {
                    return "";
                }
            }

            StringBuilder sb = new StringBuilder();
            RList dimNames = vector.getDimNames();
            if (ncol > 0) {
                sb.append("     ");
                for (int c = 1; c <= ncol; ++c) {
                    sb.append(getDimId(dimNames, 1, c, isComplexOrRawVector));
                    if (c < ncol) {
                        sb.append(' ');
                    }
                }
            }
            if (nrow > 0) {
                sb.append('\n');
                for (int r = 1; r <= nrow; ++r) {
                    sb.append(getDimId(dimNames, 0, r, isComplexOrRawVector));
                    if (r < nrow) {
                        sb.append('\n');
                    }
                }
            }
            return builderToString(sb);
        }

        @SlowPath
        @Specialization(order = 10, guards = "!isEmpty")
        public String printVector2Dim(RAbstractDoubleVector vector, RIntVector dimensions, int offset, byte isListOrStringVector, byte isComplexOrRawVector) {
            int nrow = dimensions.getDataAt(0);
            int ncol = dimensions.getDataAt(1);

            // prepare data (relevant for column widths)
            String[] dataStrings = new String[nrow * ncol];
            int[] dataColWidths = new int[ncol];
            RList dimNames = vector.getDimNames();
            RStringVector columnDimNames = null;
            if (dimNames != null && dimNames.getDataAt(1) != RNull.instance) {
                columnDimNames = (RStringVector) dimNames.getDataAt(1);
            }
            double[] maxRoundFactors = new double[ncol];
            int[] maxDigitsBehindDot = new int[ncol];
            for (int c = 0; c < ncol; ++c) {
                maxRoundFactors[c] = 0;
                for (int r = 0; r < nrow; ++r) {
                    int index = c * nrow + r;
                    double data = vector.getDataAt(index + offset);
                    double roundFactor = calcRoundFactor(data, 10000000);
                    if (roundFactor > maxRoundFactors[c]) {
                        maxRoundFactors[c] = roundFactor;
                    }
                }
                maxDigitsBehindDot[c] = getMaxDigitsBehindDot(maxRoundFactors[c]);
            }
            int rowHeaderWidth = 0;
            for (int c = 0; c < ncol; ++c) {
                for (int r = 0; r < nrow; ++r) {
                    int index = c * nrow + r;
                    dataStrings[index] = prettyPrint(vector.getDataAt(index + offset), maxRoundFactors[c], maxDigitsBehindDot[c]);
                    maintainColumnData(dataColWidths, columnDimNames, c, dataStrings[index]);
                    rowHeaderWidth = Math.max(rowHeaderWidth, rowHeader(r + 1, vector).length());
                }
            }

            // probably add trailing decimal points and zeroes
            // iterate over columns
            for (int c = 0; c < ncol; ++c) {
                postProcessDoubleColumn(dataStrings, nrow, ncol, c);
                // final adjustment of column width
                boolean hasNegative = false;
                for (int r = 0; r < nrow; ++r) {
                    // do not count minus signs
                    String data = dataStrings[c * nrow + r];
                    boolean isNegative = data.charAt(0) == '-';
                    hasNegative = hasNegative || isNegative;
                    int l = isNegative ? data.length() - 1 : data.length();
                    if (l > dataColWidths[c]) {
                        dataColWidths[c] = l;
                    }
                }
                if (hasNegative) {
                    dataColWidths[c] = -dataColWidths[c];
                }
            }

            return formatResult(vector, nrow, ncol, dataStrings, dataColWidths, rowHeaderWidth);
        }

        @SlowPath
        @Specialization(order = 20, guards = "!isEmpty")
        public String printVector2Dim(RAbstractComplexVector vector, RIntVector dimensions, int offset, byte isListOrStringVector, byte isComplexOrRawVector) {
            int nrow = dimensions.getDataAt(0);
            int ncol = dimensions.getDataAt(1);

            // prepare data (relevant for column widths)
            String[] reStrings = new String[nrow * ncol];
            String[] imStrings = new String[nrow * ncol];
            int[] dataColWidths = new int[ncol];
            RList dimNames = vector.getDimNames();
            RStringVector columnDimNames = null;
            if (dimNames != null && dimNames.getDataAt(1) != RNull.instance) {
                columnDimNames = (RStringVector) dimNames.getDataAt(1);
            }
            int rowHeaderWidth = 0;
            for (int r = 0; r < nrow; ++r) {
                for (int c = 0; c < ncol; ++c) {
                    int index = c * nrow + r;
                    reStrings[index] = prettyPrintSingleVectorElement(vector.getDataAt(index + offset).getRealPart());
                    imStrings[index] = prettyPrintSingleVectorElement(vector.getDataAt(index + offset).getImaginaryPart());
                    // "" because column width is computed later
                    maintainColumnData(dataColWidths, columnDimNames, c, "");
                }
                rowHeaderWidth = Math.max(rowHeaderWidth, rowHeader(r + 1, vector).length());
            }

            // adjust formatting
            // iterate over columns
            for (int c = 0; c < ncol; ++c) {
                postProcessComplexColumn(reStrings, imStrings, nrow, ncol, c);
            }

            String[] dataStrings = new String[nrow * ncol];
            for (int i = 0; i < dataStrings.length; i++) {
                dataStrings[i] = vector.getDataAt(i).isNA() ? "NA" : concat(reStrings[i], vector.getDataAt(i).getImaginaryPart() < 0.0 ? "-" : "+", imStrings[i], "i");
            }

            // final adjustment of column width
            for (int c = 0; c < ncol; ++c) {
                for (int r = 0; r < nrow; ++r) {
                    // do not count minus signs
                    String data = dataStrings[c * nrow + r];
                    int l = data.charAt(0) == '-' ? data.length() - 1 : data.length();
                    if (l > dataColWidths[c]) {
                        dataColWidths[c] = l;
                    }
                }
            }

            return formatResult(vector, nrow, ncol, dataStrings, dataColWidths, rowHeaderWidth);
        }

        @SlowPath
        @Specialization(order = 200, guards = {"!isEmpty", "notDoubleOrComplex"})
        public String printVector2Dim(RAbstractVector vector, RIntVector dimensions, int offset, byte isListOrStringVector, byte isComplexOrRawVector) {
            int nrow = dimensions.getDataAt(0);
            int ncol = dimensions.getDataAt(1);

            // prepare data (relevant for column widths)
            String[] dataStrings = new String[nrow * ncol];
            int[] dataColWidths = new int[ncol];
            RList dimNames = vector.getDimNames();
            RStringVector columnDimNames = null;
            if (dimNames != null && dimNames.getDataAt(1) != RNull.instance) {
                columnDimNames = (RStringVector) dimNames.getDataAt(1);
            }
            int rowHeaderWidth = 0;
            for (int r = 0; r < nrow; ++r) {
                for (int c = 0; c < ncol; ++c) {
                    int index = c * nrow + r;
                    dataStrings[index] = prettyPrintSingleVectorElement(vector.getDataAtAsObject(index + offset));
                    maintainColumnData(dataColWidths, columnDimNames, c, dataStrings[index]);
                }
                rowHeaderWidth = Math.max(rowHeaderWidth, rowHeader(r + 1, vector).length());
            }

            return formatResult(vector, nrow, ncol, dataStrings, dataColWidths, rowHeaderWidth);
        }

        protected boolean notDoubleOrComplex(RAbstractVector vector) {
            return vector.getElementClass() != RDouble.class && vector.getElementClass() != RComplex.class;
        }

        private static void postProcessDoubleColumn(String[] dataStrings, int nrow, int ncol, int col) {
            // create and populate array with column data
            String[] columnData = new String[nrow];
            for (int r = 0; r < nrow; ++r) {
                columnData[r] = dataStrings[col * nrow + r];
            }
            padTrailingDecimalPointAndZeroesIfRequired(columnData);
            // put possibly changed data back
            for (int r = 0; r < nrow; ++r) {
                dataStrings[col * nrow + r] = columnData[r];
            }
        }

        private static void postProcessComplexColumn(String[] re, String[] im, int nrow, int ncol, int col) {
            // create and populate arrays with column data
            String[] cre = new String[nrow];
            String[] cim = new String[nrow];
            for (int r = 0; r < nrow; ++r) {
                cre[r] = re[col * nrow + r];
                cim[r] = im[col * nrow + r];
            }

            padTrailingDecimalPointAndZeroesIfRequired(cre);
            padTrailingDecimalPointAndZeroesIfRequired(cim);
            removeLeadingMinus(cim);
            rightJustify(cre);
            rightJustify(cim);

            // put possibly changed data back
            for (int r = 0; r < nrow; ++r) {
                re[col * nrow + r] = cre[r];
                im[col * nrow + r] = cim[r];
            }
        }

        private static void maintainColumnData(int[] dataColWidths, RStringVector columnDimNames, int c, String data) {
            // do not count minus signs
            int dataLength = !data.equals("") && data.charAt(0) == '-' ? data.length() - 1 : data.length();
            if (dataLength > dataColWidths[c]) {
                dataColWidths[c] = dataLength;
            }
            if (columnDimNames != null) {
                String columnName = columnDimNames.getDataAt(c);
                if (RRuntime.isNA(columnName)) {
                    columnName = RRuntime.NA_HEADER;
                }
                if (columnName.length() > dataColWidths[c]) {
                    dataColWidths[c] = columnName.length();
                }
            }
        }

        private static String formatResult(RAbstractVector vector, int nrow, int ncol, String[] dataStrings, int[] dataColWidths, int rowHeaderWidth) {
            boolean isListOrStringVector = vector.getElementClass() == Object.class || vector.getElementClass() == RString.class;
            boolean isComplexVector = vector.getElementClass() == RComplex.class;
            boolean isDoubleVector = vector.getElementClass() == RDouble.class;
            String rowFormat = concat("%", intString(rowHeaderWidth), "s");

            StringBuilder b = new StringBuilder();

            int colInd = 0;
            while (true) {
                int totalWidth = rowHeaderWidth + 1;
                int startColInd = colInd;
                for (; colInd < dataColWidths.length; colInd++) {
                    boolean hasNegative = dataColWidths[colInd] < 0;
                    totalWidth += Math.abs(dataColWidths[colInd]) + ((isDoubleVector || isComplexVector) && hasNegative ? 2 : 1);
                    if (totalWidth > RContext.getInstance().getConsoleHandler().getWidth()) {
                        break;
                    }
                }

                // column header
                spaces(b, rowHeaderWidth + 1);
                for (int c = startColInd + 1; c <= colInd; ++c) {
                    boolean hasNegative = dataColWidths[c - 1] < 0;
                    // header of the first column needs extra padding if this column has negative
                    // numbers
                    int padding = Math.abs(dataColWidths[c - 1]) + ((isDoubleVector || isComplexVector) && hasNegative ? 1 : 0);
                    b.append(padColHeader(c, padding, vector, isListOrStringVector));
                    if (c < colInd) {
                        b.append(" ");
                    }
                }
                b.append('\n');

                boolean indexRowHeaders = rowHeaderUsesIndices(vector.getDimNames());

                // rows
                for (int r = 1; r <= nrow; ++r) {
                    String headerString = rowHeader(r, vector);
                    if (indexRowHeaders) {
                        spaces(b, rowHeaderWidth - headerString.length());
                        b.append(headerString).append(' ');
                    } else {
                        b.append(headerString);
                        spaces(b, rowHeaderWidth - headerString.length() + 1);
                    }
                    for (int c = startColInd + 1; c <= colInd; ++c) {
                        String dataString = dataStrings[(c - 1) * nrow + (r - 1)];
                        boolean hasNegative = dataColWidths[c - 1] < 0;
                        int padding = Math.abs(dataColWidths[c - 1]) + ((isDoubleVector || isComplexVector) && hasNegative ? 1 : 0);
                        if (isListOrStringVector || (isComplexVector && !RRuntime.STRING_NA.equals(dataString))) {
                            // list elements are left-justified, and so are complex matrix elements
                            // that are not NA
                            b.append(dataString);
                            spaces(b, padColHeader(c, padding, vector, isListOrStringVector).length() - dataString.length());
                        } else {
                            // vector elements are right-justified, and so are NAs in complex
                            // matrices
                            String cellFormat = concat("%", intString(padColHeader(c, padding, vector, isListOrStringVector).length()), "s");
                            b.append(stringFormat(cellFormat, dataString));
                        }
                        if (c < colInd) {
                            b.append(' ');
                        }
                    }
                    if (r < nrow) {
                        b.append('\n');
                    }
                }
                if (colInd < dataColWidths.length) {
                    b.append('\n');
                } else {
                    break;
                }
            }
            return builderToString(b);
        }

        public boolean isEmpty(RAbstractVector vector, RIntVector dimensions, int offset, byte isListOrStringVector, byte isComplexOrRawVector) {
            return vector.getLength() == 0;
        }

        public boolean isEmpty(RAbstractDoubleVector vector, RIntVector dimensions, int offset, byte isListOrStringVector, byte isComplexOrRawVector) {
            return vector.getLength() == 0;
        }

        public boolean isEmpty(RAbstractComplexVector vector, RIntVector dimensions, int offset, byte isListOrStringVector, byte isComplexOrRawVector) {
            return vector.getLength() == 0;
        }

    }

    @NodeChildren({@NodeChild(value = "vector", type = RNode.class), @NodeChild(value = "isListOrStringVector", type = RNode.class), @NodeChild(value = "isComplexOrRawVector", type = RNode.class),
                    @NodeChild(value = "currentDimLevel", type = RNode.class), @NodeChild(value = "arrayBase", type = RNode.class), @NodeChild(value = "accDimensions", type = RNode.class),
                    @NodeChild(value = "header", type = RNode.class)})
    abstract static class PrintDimNode extends RNode {

        public abstract Object executeString(VirtualFrame frame, RAbstractVector vector, byte isListOrStringVector, byte isComplexOrRawVector, int currentDimLevel, int arrayBase, int accDimensions,
                        String header);

        @Child PrintVector2DimNode vector2DimPrinter;
        @Child PrintDimNode dimPrinter;

        private String printVector2Dim(RAbstractVector vector, RIntVector dimensions, int offset, byte isListOrStringVector, byte isComplexOrRawVector) {
            if (vector2DimPrinter == null) {
                CompilerDirectives.transferToInterpreterAndInvalidate();
                vector2DimPrinter = insert(PrintVector2DimNodeFactory.create(null, null, null, null, null));
            }
            return (String) vector2DimPrinter.executeString(currentFrame(), vector, dimensions, offset, isListOrStringVector, isComplexOrRawVector);
        }

        private String printDimRecursive(RAbstractVector vector, byte isListOrStringVector, byte isComplexOrRawVector, int currentDimLevel, int arrayBase, int accDimensions, String header) {
            if (dimPrinter == null) {
                CompilerDirectives.transferToInterpreterAndInvalidate();
                dimPrinter = insert(PrintDimNodeFactory.create(null, null, null, null, null, null, null));
            }
            return (String) dimPrinter.executeString(currentFrame(), vector, isListOrStringVector, isComplexOrRawVector, currentDimLevel, arrayBase, accDimensions, header);
        }

        @SlowPath
        @Specialization
        public String printDim(RAbstractVector vector, byte isListOrStringVector, byte isComplexOrRawVector, int currentDimLevel, int arrayBase, int accDimensions, String header) {
            int[] dimensions = vector.getDimensions();
            RIntVector dimensionsVector = RDataFactory.createIntVector(dimensions, RDataFactory.COMPLETE_VECTOR);
            StringBuilder sb = new StringBuilder();
            int dimSize = dimensions[currentDimLevel - 1];
            if (dimSize == 0) {
                return null;
            }
            if (currentDimLevel == 3) {
                int matrixSize = dimensions[0] * dimensions[1];
                for (int dimInd = 0; dimInd < dimSize; dimInd++) {
                    // CheckStyle: stop system..print check
                    sb.append(", , ");
                    // CheckStyle: resume system..print check
                    sb.append(getDimId(vector, currentDimLevel, dimInd));
                    sb.append(", ");
                    sb.append(header);
                    sb.append("\n\n");
                    sb.append(printVector2Dim(vector, dimensionsVector, arrayBase + (dimInd * matrixSize), isListOrStringVector, isComplexOrRawVector));
                    sb.append("\n");
                    if ((arrayBase + (dimInd * matrixSize) + matrixSize) < vector.getLength() || vector.getLength() == 0) {
                        sb.append("\n");
                    }
                }
            } else {
                int newAccDimensions = accDimensions / dimSize;
                for (int dimInd = 0; dimInd < dimSize; dimInd++) {
                    int newArrayBase = arrayBase + newAccDimensions * dimInd;
                    String dimId = getDimId(vector, currentDimLevel, dimInd);
                    String innerDims = printDimRecursive(vector, isListOrStringVector, isComplexOrRawVector, currentDimLevel - 1, newArrayBase, newAccDimensions, concat(dimId, ", ", header));
                    if (innerDims == null) {
                        return null;
                    } else {
                        sb.append(innerDims);
                    }
                }
                return builderToString(sb);
            }
            return builderToString(sb);
        }
    }

}<|MERGE_RESOLUTION|>--- conflicted
+++ resolved
@@ -237,15 +237,11 @@
     @SlowPath
     @Specialization(order = 86)
     public String prettyPrintPromise(RPromise promise, Object listElementName) {
-<<<<<<< HEAD
-        return prettyPrintLanguageRep(promise.getArgumentRep(), listElementName);
-=======
-        if (promise.hasValue()) {
+        if (promise.isEvaluated()) {
             return prettyPrintRecursive(promise.getValue(), listElementName);
         } else {
-            return prettyPrintLanguageRep(promise, listElementName);
-        }
->>>>>>> 3e94a4de
+            return prettyPrintLanguageRep(promise.getArgumentRep(), listElementName);
+        }
     }
 
     @SlowPath
