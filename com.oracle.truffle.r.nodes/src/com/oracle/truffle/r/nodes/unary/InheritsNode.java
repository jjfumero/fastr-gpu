/*
 * This material is distributed under the GNU General Public License
 * Version 2. You may review the terms of this license at
 * http://www.gnu.org/licenses/gpl-2.0.html
 *
 * Copyright (c) 2014, Purdue University
 * Copyright (c) 2014, Oracle and/or its affiliates
 *
 * All rights reserved.
 */

package com.oracle.truffle.r.nodes.unary;

import java.util.*;

import com.oracle.truffle.api.CompilerDirectives.TruffleBoundary;
import com.oracle.truffle.api.dsl.*;
import com.oracle.truffle.api.frame.*;
import com.oracle.truffle.api.utilities.*;
import com.oracle.truffle.r.nodes.binary.*;
import com.oracle.truffle.r.runtime.*;
import com.oracle.truffle.r.runtime.data.*;
import com.oracle.truffle.r.runtime.data.model.*;
import com.oracle.truffle.r.runtime.env.*;

/**
 * Basic support for "inherits" that is used by the {@code inherits} builtin and others.
 */
public abstract class InheritsNode extends BinaryNode {

    private final ConditionProfile sizeOneProfile = ConditionProfile.createBinaryProfile();

    public abstract byte execute(VirtualFrame frame, Object x, Object what);

    @SuppressWarnings("unused")
    @Specialization
    protected Object doesInherit(RNull x, RAbstractStringVector what) {
        return RRuntime.LOGICAL_FALSE;
    }

    @SuppressWarnings("unused")
    @Specialization
    protected Object doesInherit(REnvironment x, RAbstractStringVector what) {
        return RRuntime.LOGICAL_FALSE;
    }

    @Specialization
<<<<<<< HEAD
    protected Object doesInherit(RAbstractContainer x, RAbstractStringVector what) {
        Map<String, Integer> classToPos = initClassToPos(x);
        for (int i = 0; i < what.getLength(); ++i) {
            if (classToPos.get(what.getDataAt(i)) != null) {
                return RRuntime.LOGICAL_TRUE;
=======
    protected Object doesInherit(RAbstractVector x, RAbstractStringVector what) {
        return checkDoesInherit(x.getClassHierarchy(), what);
    }

    @Specialization
    protected Object doesInherit(RConnection x, RAbstractStringVector what) {
        return checkDoesInherit(x.getClassHierarchy(), what);
    }

    private byte checkDoesInherit(RStringVector classHr, RAbstractStringVector what) {
        if (sizeOneProfile.profile(what.getLength() == 1)) {
            String whatString = what.getDataAt(0);
            for (int i = 0; i < classHr.getLength(); ++i) {
                if (whatString.equals(classHr.getDataAt(i))) {
                    return RRuntime.LOGICAL_TRUE;
                }
            }
        } else {
            Map<String, Integer> classToPos = initClassToPos(classHr);
            for (int i = 0; i < what.getLength(); ++i) {
                if (classToPos.get(what.getDataAt(i)) != null) {
                    return RRuntime.LOGICAL_TRUE;
                }
>>>>>>> addfdeae
            }
        }
        return RRuntime.LOGICAL_FALSE;
    }

    // map operations lead to recursion resulting in compilation failure
    @TruffleBoundary
<<<<<<< HEAD
    public static Map<String, Integer> initClassToPos(RAbstractContainer x) {
        RStringVector klass = x.getClassHierarchy();

=======
    public static HashMap<String, Integer> initClassToPos(RStringVector classHr) {
>>>>>>> addfdeae
        // Create a mapping for elements to their respective positions
        // in the vector for faster lookup.
        HashMap<String, Integer> classToPos = new HashMap<>();
        for (int i = 0; i < classHr.getLength(); ++i) {
            classToPos.put(classHr.getDataAt(i), i);
        }
        return classToPos;
    }
}<|MERGE_RESOLUTION|>--- conflicted
+++ resolved
@@ -45,14 +45,7 @@
     }
 
     @Specialization
-<<<<<<< HEAD
     protected Object doesInherit(RAbstractContainer x, RAbstractStringVector what) {
-        Map<String, Integer> classToPos = initClassToPos(x);
-        for (int i = 0; i < what.getLength(); ++i) {
-            if (classToPos.get(what.getDataAt(i)) != null) {
-                return RRuntime.LOGICAL_TRUE;
-=======
-    protected Object doesInherit(RAbstractVector x, RAbstractStringVector what) {
         return checkDoesInherit(x.getClassHierarchy(), what);
     }
 
@@ -75,7 +68,6 @@
                 if (classToPos.get(what.getDataAt(i)) != null) {
                     return RRuntime.LOGICAL_TRUE;
                 }
->>>>>>> addfdeae
             }
         }
         return RRuntime.LOGICAL_FALSE;
@@ -83,13 +75,7 @@
 
     // map operations lead to recursion resulting in compilation failure
     @TruffleBoundary
-<<<<<<< HEAD
-    public static Map<String, Integer> initClassToPos(RAbstractContainer x) {
-        RStringVector klass = x.getClassHierarchy();
-
-=======
     public static HashMap<String, Integer> initClassToPos(RStringVector classHr) {
->>>>>>> addfdeae
         // Create a mapping for elements to their respective positions
         // in the vector for faster lookup.
         HashMap<String, Integer> classToPos = new HashMap<>();
