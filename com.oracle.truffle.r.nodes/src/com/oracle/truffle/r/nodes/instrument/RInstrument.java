/*
 * Copyright (c) 2014, 2015, Oracle and/or its affiliates. All rights reserved.
 * DO NOT ALTER OR REMOVE COPYRIGHT NOTICES OR THIS FILE HEADER.
 *
 * This code is free software; you can redistribute it and/or modify it
 * under the terms of the GNU General Public License version 2 only, as
 * published by the Free Software Foundation.
 *
 * This code is distributed in the hope that it will be useful, but WITHOUT
 * ANY WARRANTY; without even the implied warranty of MERCHANTABILITY or
 * FITNESS FOR A PARTICULAR PURPOSE.  See the GNU General Public License
 * version 2 for more details (a copy is included in the LICENSE file that
 * accompanied this code).
 *
 * You should have received a copy of the GNU General Public License version
 * 2 along with this work; if not, write to the Free Software Foundation,
 * Inc., 51 Franklin St, Fifth Floor, Boston, MA 02110-1301 USA.
 *
 * Please contact Oracle, 500 Oracle Parkway, Redwood Shores, CA 94065 USA
 * or visit www.oracle.com if you need additional information or have any
 * questions.
 */
package com.oracle.truffle.r.nodes.instrument;

import com.oracle.truffle.api.CompilerDirectives.CompilationFinal;
import com.oracle.truffle.api.instrument.*;
import com.oracle.truffle.api.nodes.*;
import com.oracle.truffle.api.source.*;
import com.oracle.truffle.r.nodes.*;
import com.oracle.truffle.r.nodes.function.*;
import com.oracle.truffle.r.nodes.instrument.debug.*;
import com.oracle.truffle.r.nodes.instrument.trace.*;
import com.oracle.truffle.r.options.FastROptions;
import com.oracle.truffle.r.runtime.*;
import com.oracle.truffle.r.runtime.data.*;
import com.oracle.truffle.r.runtime.env.*;
import com.oracle.truffle.r.runtime.instrument.*;

import java.util.ArrayList;
import java.util.HashMap;
import java.util.Map;

/**
 * Handles the initialization of the instrumentation system which sets up various instruments
 * depending on command line options.
 *
 */
public class RInstrument {

    /**
     * Collects together all the relevant data for a function, keyed by the {@link FunctionUID},
     * which is unique.
     */
    private static Map<FunctionUID, FunctionData> functionMap = new HashMap<>();

    public static class FunctionIdentification {
        public final Source source;
        public final String name;
        public final String origin;
        public final FunctionDefinitionNode node;

        FunctionIdentification(Source source, String name, String origin, FunctionDefinitionNode node) {
            this.source = source;
            this.name = name;
            this.origin = origin;
            this.node = node;
        }
    }

    private static class FunctionData {
        private final FunctionUID uid;
        private final FunctionDefinitionNode fdn;
        private ArrayList<Probe> probes = new ArrayList<>();
        private FunctionIdentification ident;

        FunctionData(FunctionUID uid, FunctionDefinitionNode fdn) {
            this.uid = uid;
            this.fdn = fdn;
        }

        private FunctionIdentification getIdentification() {
            if (ident == null) {
                SourceSection ss = fdn.getSourceSection();
                /*
                 * The default for "name" is the description associated with "fdn". If the function
                 * was parsed from text this will be the variable name the function value was
                 * assigned to, or the first 40 characters of the definition if anonymous.
                 */
                String idName = fdn.toString();
                Source idSource = null;
                String idOrigin = null;
                if (ss != null) {
                    idSource = ss.getSource();
                    String sourceName = idSource.getName();
                    idOrigin = sourceName;
                    if (sourceName.startsWith("<package:")) {
                        // try to find the name in the package environments
                        // format of sourceName is "<package"xxx deparse>"
                        String functionName = findFunctionName(uid, sourceName.substring(1, sourceName.lastIndexOf(' ')));
                        if (functionName != null) {
                            idName = functionName;
                        }
                    } else {
                        idOrigin = sourceName;
                    }
                } else {
                    /*
                     * This (pseudo) function was not parsed from source, e.g. eval(quote(x+1)). We
                     * deparse it and truncate to 40 for the name, then create a Source for it. N.B.
                     * There is no value in deparsing the funcion signature as it always of the form
                     * "function() { expr }" and only the "expr" in interesting.
                     */
                    RDeparse.State state = RDeparse.State.createPrintableState();
                    fdn.getBody().deparse(state);
                    String functionBody = state.toString();
                    idOrigin = idName;
                    idName = functionBody.substring(0, Math.min(functionBody.length(), 40)).replace("\n", "\\n");
                    idSource = Source.fromText(functionBody, "<deparsed>");
                }
                ident = new FunctionIdentification(idSource, idName, idOrigin, fdn);
            }
            return ident;

        }
    }

    /**
     * Abstracts how nodes are identified in instrumentation maps.
     */
    public static class NodeId {
        public final FunctionUID uid;
        public final int charIndex;

        NodeId(FunctionUID uid, RNode node) {
            this.uid = uid;
            SourceSection ss = node.getSourceSection();
            if (ss == null) {
                throw RInternalError.shouldNotReachHere();
            }
            this.charIndex = ss.getCharIndex();
        }

        @Override
        public int hashCode() {
            return uid.hashCode() ^ charIndex;
        }

        @Override
        public boolean equals(Object other) {
            if (other instanceof NodeId) {
                NodeId otherNodeId = (NodeId) other;
                return otherNodeId.uid.equals(uid) && otherNodeId.charIndex == charIndex;
            } else {
                return false;
            }
        }

        @Override
        public String toString() {
            return Integer.toString(charIndex);
        }
    }

    private static class RProbeListener implements ProbeListener {

        @Override
        public void startASTProbing(Source source) {
        }

        @Override
        public void newProbeInserted(Probe probe) {
        }

        @Override
        public void probeTaggedAs(Probe probe, SyntaxTag tag, Object tagValue) {
            if (tag == RSyntaxTag.FUNCTION_BODY) {
                putProbe((FunctionUID) tagValue, probe);
                if (REntryCounters.Function.enabled()) {
                    probe.attach(new REntryCounters.Function((FunctionUID) tagValue).instrument);
                }
            } else if (tag == StandardSyntaxTag.START_METHOD) {
                putProbe((FunctionUID) tagValue, probe);
                if (FastROptions.TraceCalls.getValue()) {
                    TraceHandling.attachTraceHandler((FunctionUID) tagValue);
                }
            } else if (tag == StandardSyntaxTag.STATEMENT) {
                if (RNodeTimer.Statement.enabled()) {
                    probe.attach(new RNodeTimer.Statement((NodeId) tagValue).instrument);
                }
            }
        }

        @Override
        public void endASTProbing(Source source) {
        }

    }

    /**
     * Controls whether ASTs are instrumented after parse. The default value controlled by
     * {@link FastROptions#Instrument}.
     */
    @CompilationFinal private static boolean instrumentingEnabled;

    /**
     * The function names that were requested to be used in implicit {@code debug(f)} calls, when
     * those functions are defined.
     */
    @CompilationFinal private static String[] debugFunctionNames;

    /**
     * Called back from {@link RASTProber} so that we can record the {@link FunctionUID} and use
     * {@code fdn} as the canonical {@link FunctionDefinitionNode}.
     *
     * @param fdn
     */
    public static void registerFunctionDefinition(FunctionDefinitionNode fdn) {
        FunctionUID uid = fdn.getUID();
        FunctionData fd = functionMap.get(uid);
        assert fd == null;
        functionMap.put(uid, new FunctionData(uid, fdn));
    }

    public static FunctionIdentification getFunctionIdentification(FunctionUID uid) {
        return functionMap.get(uid).getIdentification();
    }

    private static void putProbe(FunctionUID uid, Probe probe) {
        ArrayList<Probe> list = functionMap.get(uid).probes;
        list.add(probe);
    }

    /**
     * Initialize the instrumentation system. {@link RASTProber} is registered to tag interesting
     * nodes. {@link RProbeListener} is added to (optionally) add probes to nodes tagged by
     * {@link RASTProber}.
     *
     * As a convenience we force {@link #instrumentingEnabled} on if those {@code RPerfStats}
     * features that need it are also enabled.
     */
    public static void initialize() {
        // @formatter:off
        instrumentingEnabled = FastROptions.Instrument.getValue() || FastROptions.TraceCalls.getValue() || FastROptions.Rdebug.getValue() != null ||
                        REntryCounters.Function.enabled() || RNodeTimer.Statement.enabled();
        // @formatter:on
        if (instrumentingEnabled) {
            Probe.registerASTProber(RASTProber.getRASTProber());
            Probe.addProbeListener(new RProbeListener());
<<<<<<< HEAD
            PackageSource.initialize();
=======
            RPackageSource.initialize();
>>>>>>> e8b66d9f
        }
        String rdebugValue = FastROptions.Rdebug.getValue();
        if (rdebugValue != null) {
            debugFunctionNames = rdebugValue.split(",");
        }
    }

    public static boolean instrumentingEnabled() {
        return instrumentingEnabled;
    }

    public static void checkDebugRequested(String name, RFunction func) {
        if (debugFunctionNames != null) {
            for (String debugFunctionName : debugFunctionNames) {
                if (debugFunctionName.equals(name)) {
                    DebugHandling.enableDebug(func, "", RNull.instance, false);
                }
            }
        }
    }

    /**
     * Returns the {@link Probe} with the given tag for the given function, or {@code null} if not
     * found.
     */
    public static Probe findSingleProbe(FunctionUID uid, SyntaxTag tag) {
        if (!instrumentingEnabled) {
            return null;
        }
        ArrayList<Probe> list = functionMap.get(uid).probes;
        if (list != null) {
            for (Probe probe : list) {
                if (probe.isTaggedAs(tag)) {
                    return probe;
                }
            }
        }
        return null;
    }

    private static Map<FunctionUID, String> functionNameMap;

    /**
     * Attempts to locate a name for an (assumed) builtin or global function. Returns {@code null}
     * if not found.
     */
    private static String findFunctionName(FunctionUID uid, String packageName) {
        if (functionNameMap == null) {
            functionNameMap = new HashMap<>();
        }
        String name = functionNameMap.get(uid);
        if (name == null) {
            name = findFunctionInPackage(uid, packageName);
        }
        return name;
    }

    /**
     * Try to find the function identified by uid in the given package. N.B. If we have the uid, the
     * promise identifying the lazily loaded function must have been evaluated! So there is no need
     * to evaluate any promises. N.B. For packages, we must use the namespace env as that contains
     * public and private functions.
     */
    private static String findFunctionInPackage(FunctionUID uid, String packageName) {
        if (packageName == null) {
            return findFunctionInEnv(uid, REnvironment.globalEnv());
        }
        REnvironment env = REnvironment.lookupOnSearchPath(packageName);
        env = env.getPackageNamespaceEnv();
        return findFunctionInEnv(uid, env);
    }

    private static String findFunctionInEnv(FunctionUID uid, REnvironment env) {
        // This is rather inefficient, but it doesn't matter
        RStringVector names = env.ls(true, null, false);
        for (int i = 0; i < names.getLength(); i++) {
            String name = names.getDataAt(i);
            Object val = env.get(name);
            if (val instanceof RPromise) {
                RPromise prVal = (RPromise) val;
                if (prVal.isEvaluated()) {
                    val = prVal.getValue();
                } else {
                    continue;
                }
            }
            if (val instanceof RFunction) {
                RFunction func = (RFunction) val;
                RootNode rootNode = func.getRootNode();
                if (rootNode instanceof FunctionDefinitionNode) {
                    FunctionDefinitionNode fdn = (FunctionDefinitionNode) rootNode;
                    if (fdn.getUID().equals(uid)) {
                        functionNameMap.put(fdn.getUID(), name);
                        return name;
                    }
                }
            }
        }
        // Most likely a nested function, which is ok
        // because they are not lazy and so have names from the parser.
        return null;
    }
}<|MERGE_RESOLUTION|>--- conflicted
+++ resolved
@@ -246,11 +246,9 @@
         if (instrumentingEnabled) {
             Probe.registerASTProber(RASTProber.getRASTProber());
             Probe.addProbeListener(new RProbeListener());
-<<<<<<< HEAD
-            PackageSource.initialize();
-=======
+        }
+        if (instrumentingEnabled || FastROptions.LoadPkgSourcesIndex.getValue()) {
             RPackageSource.initialize();
->>>>>>> e8b66d9f
         }
         String rdebugValue = FastROptions.Rdebug.getValue();
         if (rdebugValue != null) {
