--- conflicted
+++ resolved
@@ -93,29 +93,15 @@
     }
 
     @Override
-<<<<<<< HEAD
+    public RSyntaxNode visit(Missing m) {
+        return ConstantNode.create(REmpty.instance);
+    }
+
+    @Override
     public RSyntaxNode visit(FunctionCall callParam) {
-        /*
-         * There is an inconsistency in the parser/visitor. Sometimes the call includes the lhs in
-         * the SourceSection and sometimes it does not, i.e. just has the args starting with '('.
-         */
-=======
-    public RNode visit(Missing m) {
-        return ConstantNode.create(REmpty.instance);
-    }
-
-    @Override
-    public RNode visit(FunctionCall callParam) {
->>>>>>> 74816448
         FunctionCall call = callParam;
         String callName = call.isSymbol() ? call.getName() : null;
         SourceSection callSource = call.getSource();
-        String code = callSource.getCode();
-        if (code.charAt(0) == '(' && callName != null) {
-            // adjust it
-            callSource = callSource.getSource().createSection(callSource.getIdentifier(), callSource.getCharIndex() - callName.length(), callSource.getCharLength() + callName.length());
-        }
-
         int argsCharLength = 0;
         int index = 0;
         String[] argumentNames = new String[call.getArguments().size()];
@@ -145,7 +131,7 @@
             lhs = call.getLhsNode().accept(this);
             lhsLength = lhs.getSourceSection().getCharLength();
         }
-        SourceSection argsSource = callSource.getSource().createSection(callSource.getIdentifier(), callSource.getCharIndex() + lhsLength, argsCharLength);
+        SourceSection argsSource = ASTNode.adjustedSource(callSource, callSource.getCharIndex() + lhsLength, argsCharLength);
         CallArgumentsNode aCallArgNode = CallArgumentsNode.create(argsSource, !call.isReplacement(), nodes, ArgumentsSignature.get(argumentNames));
 
         if (callName != null) {
@@ -153,12 +139,7 @@
             if (RGroupGenerics.isGroupGeneric(functionName)) {
                 return GroupDispatchNode.create(functionName, aCallArgNode, callSource);
             }
-<<<<<<< HEAD
-            SourceSection varSource = callSource.getSource().createSection(callSource.getIdentifier(), callSource.getCharIndex(), lhsLength);
-=======
-            // create a SourceSection for the ReadVariableNode
-            SourceSection varSource = null;
->>>>>>> 74816448
+            SourceSection varSource = ASTNode.adjustedSource(callSource, callSource.getCharIndex(), lhsLength);
             return RCallNode.createCall(callSource, ReadVariableNode.createForced(varSource, functionName, RType.Function), aCallArgNode, callParam);
         } else {
             return RCallNode.createCall(callSource, lhs.asRNode(), aCallArgNode, callParam);
@@ -400,20 +381,6 @@
         }
     }
 
-<<<<<<< HEAD
-    @Override
-    public RSyntaxNode visit(AccessVector a) {
-        RSyntaxNode vector = a.getVector().accept(this);
-        List<ArgNode> args = a.getArguments();
-        int argLength = args.size();
-        RNode castContainer = CastToContainerNodeGen.create(vector.asRNode(), false, false, false);
-        RSyntaxNode access = createPositions(args, argLength, a.isSubset(), castContainer, null, null, null, false);
-        access.asRNode().assignSourceSection(a.getSource());
-        return access;
-    }
-
-=======
->>>>>>> 74816448
     /**
      * The sequence created for a {@linkplain #visit(Replacement) replacement} consists of the
      * following elements:
@@ -503,25 +470,14 @@
         }
     }
 
-<<<<<<< HEAD
     private RSyntaxNode createVectorUpdate(AccessVector a, RNode rhs, boolean isSuper, SourceSection source, boolean recursive) {
         RSyntaxNode syntaxAST = null;
-        int argLength = a.getArguments().size();
+        int argLength = a.getIndexes().size();
         // If recursive no need to set syntaxAST as already handled at top-level
         if (!recursive) {
             argLength--; // last argument == RHS
             RNode theVector = a.getVector().accept(this).asRNode();
-            syntaxAST = createPositionsForSyntaxUpdate(a.getArguments(), argLength, a.isSubset(), theVector, rhs);
-=======
-    private RNode createVectorUpdate(AccessVector a, RNode rhs, boolean isSuper, SourceSection source, boolean recursive) {
-        RNode syntaxAST = null;
-        int argLength = a.getIndexes().size();
-        // If recursive no need to set syntaxAST as already handled at top-level
-        if (!recursive) {
-            argLength--; // last argument == RHS
-            RNode theVector = a.getVector().accept(this);
             syntaxAST = createPositionsForSyntaxUpdate(a.getIndexes(), argLength, a.isSubset(), theVector, rhs);
->>>>>>> 74816448
         }
         RSyntaxNode result = null;
         if (a.getVector() instanceof SimpleAccessVariable) {
@@ -537,14 +493,9 @@
             RNode tmpVarAccess = ReadVariableNode.create(tmpSymbol, false);
 
             CoerceVector coerceVector = CoerceVectorNodeGen.create(null, null, null);
-<<<<<<< HEAD
-            RSyntaxNode updateOp = createPositions(a.getArguments(), argLength, a.isSubset(), null, tmpVarAccess, rhsAccess, coerceVector, true);
+            RSyntaxNode updateOp = createPositions(a.getIndexes(), argLength, a.isSubset(), null, tmpVarAccess, rhsAccess, coerceVector, true);
             RNode assignFromTemp;
             assignFromTemp = WriteVariableNode.createAnonymous(vSymbol, updateOp.asRNode(), WriteVariableNode.Mode.INVISIBLE, isSuper);
-=======
-            RNode updateOp = createPositions(a.getIndexes(), argLength, a.isSubset(), null, tmpVarAccess, rhsAccess, coerceVector, true);
-            RNode assignFromTemp = WriteVariableNode.create(vSymbol, updateOp, false, isSuper, WriteVariableNode.Mode.INVISIBLE);
->>>>>>> 74816448
             result = constructReplacementSuffix(seq, assignFromTemp, tmpSymbol, rhsSymbol, source);
         } else if (a.getVector() instanceof AccessVector) {
             // assign value to the outermost dimension and then the result (recursively) to
@@ -567,13 +518,8 @@
             }
             RNode rhsAccess = AccessVariable.create(null, rhsSymbol).accept(this).asRNode();
             CoerceVector coerceVector = CoerceVectorNodeGen.create(null, null, null);
-<<<<<<< HEAD
-            RSyntaxNode updateOp = createPositions(a.getArguments(), argLength, a.isSubset(), null, vecAST.accept(this).asRNode(), rhsAccess, coerceVector, true);
+            RSyntaxNode updateOp = createPositions(a.getIndexes(), argLength, a.isSubset(), null, vecAST.accept(this).asRNode(), rhsAccess, coerceVector, true);
             result = constructRecursiveVectorUpdateSuffix(seq, updateOp.asRNode(), vecAST, source, isSuper);
-=======
-            RNode updateOp = createPositions(a.getIndexes(), argLength, a.isSubset(), null, vecAST.accept(this), rhsAccess, coerceVector, true);
-            result = constructRecursiveVectorUpdateSuffix(seq, updateOp, vecAST, source, isSuper);
->>>>>>> 74816448
         } else if (a.getVector() instanceof FieldAccess) {
             FieldAccess accessAST = (FieldAccess) a.getVector();
             SimpleAccessVariable varAST = getFieldAccessVariable(accessAST);
@@ -591,22 +537,13 @@
             RSyntaxNode rhsAccess = AccessVariable.create(null, rhsSymbol).accept(this);
 
             CoerceVector coerceVector = CoerceVectorNodeGen.create(null, null, null);
-<<<<<<< HEAD
-            RSyntaxNode updateOp = createPositions(a.getArguments(), argLength, a.isSubset(), null, accessAST.accept(this).asRNode(), rhsAccess.asRNode(), coerceVector, true);
+            RSyntaxNode updateOp = createPositions(a.getIndexes(), argLength, a.isSubset(), null, accessAST.accept(this).asRNode(), rhsAccess.asRNode(), coerceVector, true);
             result = constructRecursiveFieldUpdateSuffix(seq, updateOp.asRNode(), accessAST, source, isSuper);
-=======
-            RNode updateOp = createPositions(a.getIndexes(), argLength, a.isSubset(), null, accessAST.accept(this), rhsAccess, coerceVector, true);
-            result = constructRecursiveFieldUpdateSuffix(seq, updateOp, accessAST, source, isSuper);
->>>>>>> 74816448
         } else if (a.getVector() instanceof FunctionCall) {
             // N.B. This is the only branch that does not set result to a ReplacementNode
             FunctionCall callAST = (FunctionCall) a.getVector();
             CoerceVector coerceVector = CoerceVectorNodeGen.create(null, null, null);
-<<<<<<< HEAD
-            result = createPositions(a.getArguments(), argLength, a.isSubset(), null, callAST.accept(this).asRNode(), rhs, coerceVector, true);
-=======
-            result = createPositions(a.getIndexes(), argLength, a.isSubset(), null, callAST.accept(this), rhs, coerceVector, true);
->>>>>>> 74816448
+            result = createPositions(a.getIndexes(), argLength, a.isSubset(), null, callAST.accept(this).asRNode(), rhs, coerceVector, true);
         } else {
             RInternalError.unimplemented();
             return null;
