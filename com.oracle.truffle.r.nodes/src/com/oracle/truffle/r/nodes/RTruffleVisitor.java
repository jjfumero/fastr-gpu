/*
 * Copyright (c) 2013, 2014, Oracle and/or its affiliates. All rights reserved.
 * DO NOT ALTER OR REMOVE COPYRIGHT NOTICES OR THIS FILE HEADER.
 *
 * This code is free software; you can redistribute it and/or modify it
 * under the terms of the GNU General Public License version 2 only, as
 * published by the Free Software Foundation.
 *
 * This code is distributed in the hope that it will be useful, but WITHOUT
 * ANY WARRANTY; without even the implied warranty of MERCHANTABILITY or
 * FITNESS FOR A PARTICULAR PURPOSE.  See the GNU General Public License
 * version 2 for more details (a copy is included in the LICENSE file that
 * accompanied this code).
 *
 * You should have received a copy of the GNU General Public License version
 * 2 along with this work; if not, write to the Free Software Foundation,
 * Inc., 51 Franklin St, Fifth Floor, Boston, MA 02110-1301 USA.
 *
 * Please contact Oracle, 500 Oracle Parkway, Redwood Shores, CA 94065 USA
 * or visit www.oracle.com if you need additional information or have any
 * questions.
 */
package com.oracle.truffle.r.nodes;

import java.util.*;

import com.oracle.truffle.api.*;
import com.oracle.truffle.api.source.*;
import com.oracle.truffle.r.nodes.access.*;
import com.oracle.truffle.r.nodes.access.ReadVariableNode.ReadVariableSuperMaterializedNode;
import com.oracle.truffle.r.nodes.access.UpdateArrayHelperNode.CoerceVector;
import com.oracle.truffle.r.nodes.access.UpdateArrayHelperNodeFactory.CoerceVectorFactory;
import com.oracle.truffle.r.nodes.access.ArrayPositionCastFactory.OperatorConverterNodeFactory;
import com.oracle.truffle.r.nodes.access.ArrayPositionCast.OperatorConverterNode;
import com.oracle.truffle.r.nodes.access.AccessArrayNode.MultiDimPosConverterNode;
import com.oracle.truffle.r.nodes.access.AccessArrayNodeFactory.MultiDimPosConverterNodeFactory;
import com.oracle.truffle.r.nodes.access.UpdateArrayHelperNode.MultiDimPosConverterValueNode;
import com.oracle.truffle.r.nodes.access.UpdateArrayHelperNodeFactory.MultiDimPosConverterValueNodeFactory;
import com.oracle.truffle.r.nodes.binary.*;
import com.oracle.truffle.r.nodes.unary.*;
import com.oracle.truffle.r.nodes.builtin.base.*;
import com.oracle.truffle.r.nodes.control.*;
import com.oracle.truffle.r.nodes.function.*;
import com.oracle.truffle.r.parser.ast.*;
import com.oracle.truffle.r.parser.ast.Constant.ConstantType;
import com.oracle.truffle.r.parser.ast.Repeat;
import com.oracle.truffle.r.parser.tools.*;
import com.oracle.truffle.r.runtime.*;
import com.oracle.truffle.r.runtime.data.*;

public final class RTruffleVisitor extends BasicVisitor<RNode> {

    private REnvironment environment;

    public RTruffleVisitor(REnvironment enclosing) {
        this.environment = enclosing;
    }

    public RNode transform(ASTNode ast) {
        return ast.accept(this);
    }

    @Override
    public RNode visit(Constant c) {
        SourceSection src = c.getSource();
        if (c.getType() == ConstantType.NULL) {
            return ConstantNode.create(src, RNull.instance);
        }
        if (c.getValues().length != 1) {
            throw new UnsupportedOperationException();
        }
        switch (c.getType()) {
            case INT:
                return ConstantNode.create(src, RRuntime.string2int(c.getValues()[0]));
            case DOUBLE:
                return ConstantNode.create(src, RRuntime.string2double(c.getValues()[0]));
            case BOOL:
                String value = c.getValues()[0];
                if (value.equals("NA")) {
                    return ConstantNode.create(src, RRuntime.LOGICAL_NA);
                } else if (value.equals("1")) {
                    return ConstantNode.create(src, true);
                } else if (value.equals("0")) {
                    return ConstantNode.create(src, false);
                } else {
                    throw new AssertionError();
                }
            case STRING:
                return ConstantNode.create(src, c.getValues()[0]);
            case COMPLEX:
                return ConstantNode.create(src, RDataFactory.createComplex(0, RRuntime.string2double(c.getValues()[0])));
            default:
                throw new UnsupportedOperationException();
        }
    }

    @Override
    public RNode visit(Formula formula) {
        return ConstantNode.create(new RFormula(formula.getSource(), formula.getResponse().accept(this), formula.getModel().accept(this)));
    }

    @Override
    public RNode visit(FunctionCall callParam) {
        FunctionCall call = callParam;
        Symbol callName = call.isSymbol() ? call.getName() : null;
        SourceSection callSource = call.getSource();

        int index = 0;
        String[] argumentNames = new String[call.getArgs().size()];
        RNode[] nodes = new RNode[call.getArgs().size()];
        for (ArgNode e : call.getArgs()) {
            Symbol argName = e.getName();
            argumentNames[index] = (argName == null ? null : RRuntime.toString(argName));
            ASTNode val = e.getValue();
            if (val != null) {
                // the source must include a value assignment (if there is one) - this is ensured by
                // assigning the source section of the argument node
                val.setSource(e.getSource());
                nodes[index] = val.accept(this);
            }
            index++;
        }
        final CallArgumentsNode aCallArgNode = CallArgumentsNode.create(!call.isReplacement(), false, nodes, argumentNames);

        if (callName != null) {
            final String functionName = RRuntime.toString(callName);
            if (!RCmdOptions.DISABLE_GROUP_GENERICS.getValue() && RGroupGenerics.getGroup(functionName) != null) {
                return DispatchedCallNode.create(functionName, RGroupGenerics.RDotGroup, aCallArgNode);
            }
            return RCallNode.createCall(callSource, ReadVariableNode.create(functionName, RRuntime.TYPE_FUNCTION, false), aCallArgNode);
        } else {
            RNode lhs = call.getLhsNode().accept(this);
            return RCallNode.createCall(callSource, lhs, aCallArgNode);
        }
    }

    @Override
    public RNode visit(Function func) {
        List<ArgNode> argumentsList = func.getSignature();

        REnvironment.FunctionDefinition funcEnvironment = new REnvironment.FunctionDefinition(environment);
        this.environment = funcEnvironment;
        RootCallTarget callTarget;
        try {

            ASTNode astBody = func.getBody();

            RNode body;
            if (astBody != null) {
                body = astBody.accept(this);
            } else {
                body = new SequenceNode(RNode.EMTPY_RNODE_ARRAY);
            }

            Object[] parameterNames = new Object[argumentsList.size()];
            if (!argumentsList.isEmpty()) {
                RNode[] init = new RNode[argumentsList.size() + 1];
                int index = 0;
                for (ArgNode arg : argumentsList) {
                    RNode defaultValue = arg.getValue() != null ? arg.getValue().accept(this) : ConstantNode.create(RMissing.instance);
                    init[index] = WriteVariableNode.create(arg.getName(), new AccessArgumentNode(index, defaultValue), true, false);
                    parameterNames[index] = RRuntime.toString(arg.getName());
                    index++;
                }
                init[index] = body;
                body = new SequenceNode(init);
            }

            if (astBody != null && body.getSourceSection() == null) {
                body.assignSourceSection(astBody.getSource());
            }

            String functionBody = func.getSource().getCode();
            FunctionDefinitionNode rootNode = new FunctionDefinitionNode(func.getSource(), funcEnvironment, body, parameterNames, functionBody.substring(0, Math.min(functionBody.length(), 50)), false);
            callTarget = Truffle.getRuntime().createCallTarget(rootNode);
        } finally {
            this.environment = environment.getParent();
        }
        return FunctionExpressionNode.create(callTarget);
    }

    @Override
    public RNode visit(UnaryOperation op) {
        RNode operand = op.getLHS().accept(this);
        final String functionName = op.getPrettyOperator();
        final CallArgumentsNode aCallArgNode = CallArgumentsNode.createUnnamed(false, true, operand);
        if (!RCmdOptions.DISABLE_GROUP_GENERICS.getValue() && RGroupGenerics.getGroup(functionName) != null) {
            return DispatchedCallNode.create(functionName, RGroupGenerics.RDotGroup, aCallArgNode);
        }
        return RCallNode.createStaticCall(op.getSource(), functionName, aCallArgNode);
    }

    @Override
    public RNode visit(BinaryOperation op) {
        RNode left = op.getLHS().accept(this);
        RNode right = op.getRHS().accept(this);
        final String functionName = op.getPrettyOperator();
        final CallArgumentsNode aCallArgNode = CallArgumentsNode.createUnnamed(false, true, left, right);
        if (!RCmdOptions.DISABLE_GROUP_GENERICS.getValue() && RGroupGenerics.getGroup(functionName) != null) {
            return DispatchedCallNode.create(functionName, RGroupGenerics.RDotGroup, aCallArgNode);
        }
        return RCallNode.createStaticCall(op.getSource(), functionName, aCallArgNode);
    }

    @Override
    public RNode visit(Sequence seq) {
        ASTNode[] exprs = seq.getExprs();
        RNode[] rexprs = new RNode[exprs.length];
        for (int i = 0; i < exprs.length; i++) {
            rexprs[i] = exprs[i].accept(this);
        }
        if (rexprs.length == 1) {
            return rexprs[0];
        } else {
            return new SequenceNode(seq.getSource(), rexprs);
        }
    }

    @Override
    public RNode visit(ASTNode n) {
        throw new UnsupportedOperationException("Unsupported AST Node " + n.getClass().getName());
    }

    @Override
    public RNode visit(ArgNode n) {
        assert n.getValue() != null;
        return n.getValue().accept(this);
    }

    private RNode createPositions(List<ArgNode> argList, int argLength, boolean isSubset, boolean isAssignment) {
        RNode[] positions;
        OperatorConverterNode[] operatorConverters;
        MultiDimPosConverterNode[] multiDimConverters = null;
        MultiDimPosConverterValueNode[] multiDimConvertersValue = null;
        ArrayPositionCast[] castPositions;
        if (argLength == 0) {
            positions = new RNode[]{ConstantNode.create(RMissing.instance)};
            operatorConverters = new OperatorConverterNode[]{OperatorConverterNodeFactory.create(0, 1, isAssignment, isSubset, null, null)};
            castPositions = new ArrayPositionCast[]{ArrayPositionCastFactory.create(0, 1, isAssignment, isSubset, null, null, null)};
        } else {
            positions = new RNode[argLength];
            operatorConverters = new OperatorConverterNode[argLength];
            if (isAssignment) {
                multiDimConvertersValue = new MultiDimPosConverterValueNode[argLength];
            } else {
                multiDimConverters = new MultiDimPosConverterNode[argLength];
            }
            castPositions = new ArrayPositionCast[argLength];
            for (int i = 0; i < argLength; i++) {
                ASTNode node = argList.get(i).getValue();
                positions[i] = (node == null ? ConstantNode.create(RMissing.instance) : node.accept(this));
                if (isAssignment) {
                    multiDimConvertersValue[i] = MultiDimPosConverterValueNodeFactory.create(isSubset, null, null, null);
                } else {
                    multiDimConverters[i] = MultiDimPosConverterNodeFactory.create(isSubset, null, null);
                }
                operatorConverters[i] = OperatorConverterNodeFactory.create(i, positions.length, isAssignment, isSubset, null, null);
                castPositions[i] = ArrayPositionCastFactory.create(i, positions.length, isAssignment, isSubset, null, null, null);
            }
        }
        if (!isAssignment) {
            return new PositionsArrayNode(castPositions, positions, operatorConverters, multiDimConverters);
        } else {
            return new PositionsArrayNodeValue(castPositions, positions, operatorConverters, multiDimConvertersValue);
        }
    }

    @Override
    public RNode visit(AccessVector a) {
        RNode vector = a.getVector().accept(this);
        RNode dropDim = ConstantNode.create(true);
        List<ArgNode> args = a.getArgs();
        int argLength = args.size();
        if (argLength > 0) {
            for (ArgNode e : args) {
                if (e.getName() != null && e.getName().toString().equals(RRuntime.DROP_DIM_ARG_NAME)) {
                    argLength--;
                    break;
                }
            }
            if (argLength < args.size()) {
                dropDim = null;
                List<ArgNode> newArgs = new ArrayList<>();
                for (ArgNode e : args) {
                    if (e.getName() != null && e.getName().toString().equals(RRuntime.DROP_DIM_ARG_NAME) && dropDim == null) {
                        // first occurence of "drop" argument counts - the others are treated as
                        // indexes
                        dropDim = e.getValue().accept(this);
                    } else {
                        newArgs.add(e);
                    }
                }
                args = newArgs;
            }
        }
        RNode castContainer = CastToContainerNodeFactory.create(vector, false, false, false, true);
        RNode positions = createPositions(args, argLength, a.isSubset(), false);
        AccessArrayNode access = AccessArrayNode.create(a.isSubset(), castContainer, (PositionsArrayNode) positions, CastLogicalNodeFactory.create(dropDim, false, false, false));
        access.assignSourceSection(a.getSource());
        return access;
    }

    private static final String varSymbol = "*tmp*";

    private static Object constructReplacementPrefix(RNode[] seq, RNode rhs, RNode replacementArg, WriteVariableNode.Mode rhsWriteMode) {
        //@formatter:off
        // store a - need to use temporary, otherwise there is a failure in case multiple calls to
        // the replacement form are chained:
        // x<-c(1); y<-c(1); dim(x)<-1; dim(y)<-1; attr(x, "dimnames")<-(attr(y, "dimnames")<-list("b"))
        //@formatter:on
        final Object rhsSymbol = new Object();

        WriteVariableNode rhsAssign = WriteVariableNode.create(rhsSymbol, rhs, false, false, rhsWriteMode);

        WriteVariableNode varAssign = WriteVariableNode.create(varSymbol, replacementArg, false, false, WriteVariableNode.Mode.TEMP);

        seq[0] = rhsAssign;
        seq[1] = varAssign;

        return rhsSymbol;
    }

    private static SequenceNode constructReplacementSuffix(RNode[] seq, RNode assignFromTemp, Object rhsSymbol, SourceSection source) {
        // assign var, read rhs
        WriteVariableNode varReset = WriteVariableNode.create(varSymbol, ConstantNode.create(RNull.instance), false, false);
        ReadVariableNode rhsRead = ReadVariableNode.create(RRuntime.toString(rhsSymbol), false);

        // assemble
        seq[2] = assignFromTemp;
        seq[3] = varReset;
        seq[4] = Invisible.create(rhsRead);
        SequenceNode replacement = new SequenceNode(seq);
        replacement.assignSourceSection(source);
        return replacement;
    }

    private RNode constructRecursiveUpdateSuffix(RNode[] seq, RNode updateOp, AccessVector vecAST, SourceSection source, boolean isSuper) {
        seq[2] = updateOp;

        SequenceNode vecUpdate = new SequenceNode(seq);
        vecUpdate.assignSourceSection(source);

        return createVectorUpdate(vecAST, vecUpdate, isSuper, source, true);
    }

    private static SimpleAccessVariable getVectorVariable(AccessVector v) {
        if (v.getVector() instanceof SimpleAccessVariable) {
            return (SimpleAccessVariable) v.getVector();
        } else if (v.getVector() instanceof AccessVector) {
            return getVectorVariable((AccessVector) v.getVector());
        } else {
            Utils.nyi();
            return null;
        }
    }

    private static SimpleAccessVariable getFieldAccessVariable(FieldAccess a) {
        if (a.getLhs() instanceof SimpleAccessVariable) {
            return (SimpleAccessVariable) a.getLhs();
        } else {
            Utils.nyi();
            return null;
        }
    }

    private RNode createVectorUpdate(AccessVector a, RNode rhs, boolean isSuper, SourceSection source, boolean recursive) {
        int argLength = a.getArgs().size();
        if (!recursive) {
            argLength--; // last argument == RHS
        }
        if (a.getVector() instanceof SimpleAccessVariable) {
            SimpleAccessVariable varAST = (SimpleAccessVariable) a.getVector();
            String vSymbol = RRuntime.toString(varAST.getSymbol());

            RNode[] seq = new RNode[5];
            ReadVariableNode v = isSuper ? ReadVariableSuperMaterializedNode.create(varAST.getSource(), vSymbol, RRuntime.TYPE_ANY) : ReadVariableNode.create(varAST.getSource(), vSymbol,
                            RRuntime.TYPE_ANY, varAST.shouldCopyValue());
            final Object rhsSymbol = constructReplacementPrefix(seq, rhs, v, WriteVariableNode.Mode.INVISIBLE);
            String rhsSymbolString = RRuntime.toString(rhsSymbol);
            RNode rhsAccess = ReadVariableNode.create(null, rhsSymbolString, RRuntime.TYPE_ANY, false);
            RNode tmpVarAccess = ReadVariableNode.create(null, varSymbol, RRuntime.TYPE_ANY, false);

            RNode positions = createPositions(a.getArgs(), argLength, a.isSubset(), true);
            CoerceVector coerceVector = CoerceVectorFactory.create(null, null, null);
            UpdateArrayHelperNode updateOp = UpdateArrayHelperNodeFactory.create(a.isSubset(), tmpVarAccess, rhsAccess, ConstantNode.create(0), (PositionsArrayNodeValue) positions, coerceVector);
            RNode assignFromTemp = WriteVariableNode.create(vSymbol, updateOp, false, isSuper, WriteVariableNode.Mode.TEMP);
            return constructReplacementSuffix(seq, assignFromTemp, rhsSymbol, source);
        } else if (a.getVector() instanceof AccessVector) {
            // assign value to the outermost dimension and then the result (recursively) to
            // appropriate position in the lower dimension
            // TODO: it works but perhaps should be revisited

            AccessVector vecAST = (AccessVector) a.getVector();
            SimpleAccessVariable varAST = getVectorVariable(vecAST);
            String vSymbol = RRuntime.toString(varAST.getSymbol());
            RNode[] seq = new RNode[3];

            ReadVariableNode v = isSuper ? ReadVariableSuperMaterializedNode.create(varAST.getSource(), vSymbol, RRuntime.TYPE_ANY) : ReadVariableNode.create(varAST.getSource(), vSymbol,
                            RRuntime.TYPE_ANY, varAST.shouldCopyValue());
            final Object rhsSymbol = constructReplacementPrefix(seq, rhs, v, WriteVariableNode.Mode.INVISIBLE);

            RNode rhsAccess = AccessVariable.create(null, rhsSymbol).accept(this);

            RNode positions = createPositions(a.getArgs(), argLength, a.isSubset(), true);
            CoerceVector coerceVector = CoerceVectorFactory.create(null, null, null);
            UpdateArrayHelperNode updateOp = UpdateArrayHelperNodeFactory.create(a.isSubset(), vecAST.accept(this), rhsAccess, ConstantNode.create(0), (PositionsArrayNodeValue) positions,
                            coerceVector);
            return constructRecursiveUpdateSuffix(seq, updateOp, vecAST, source, isSuper);
        } else if (a.getVector() instanceof FieldAccess) {
            FieldAccess accessAST = (FieldAccess) a.getVector();
            SimpleAccessVariable varAST = getFieldAccessVariable(accessAST);

            String vSymbol = RRuntime.toString(varAST.getSymbol());
            RNode[] seq = new RNode[5];
            ReadVariableNode v = isSuper ? ReadVariableSuperMaterializedNode.create(varAST.getSource(), vSymbol, RRuntime.TYPE_ANY) : ReadVariableNode.create(varAST.getSource(), vSymbol,
                            RRuntime.TYPE_ANY, varAST.shouldCopyValue());
            final Object rhsSymbol = constructReplacementPrefix(seq, rhs, v, WriteVariableNode.Mode.INVISIBLE);
            String rhsSymbolString = RRuntime.toString(rhsSymbol);
            RNode rhsAccess = ReadVariableNode.create(null, rhsSymbolString, RRuntime.TYPE_ANY, false);
            RNode tmpVarAccess = ReadVariableNode.create(null, varSymbol, RRuntime.TYPE_ANY, false);
            UpdateFieldNode ufn = UpdateFieldNodeFactory.create(tmpVarAccess, rhsAccess, RRuntime.toString(accessAST.getFieldName()));
            RNode assignFromTemp = WriteVariableNode.create(vSymbol, ufn, false, isSuper, WriteVariableNode.Mode.TEMP);
            return constructReplacementSuffix(seq, assignFromTemp, rhsSymbol, source);
        } else if (a.getVector() instanceof FunctionCall) {
            FunctionCall callAST = (FunctionCall) a.getVector();
            RNode positions = createPositions(a.getArgs(), argLength, a.isSubset(), true);
            CoerceVector coerceVector = CoerceVectorFactory.create(null, null, null);
            return UpdateArrayHelperNodeFactory.create(a.isSubset(), callAST.accept(this), rhs, ConstantNode.create(0), (PositionsArrayNodeValue) positions, coerceVector);
        } else {
            Utils.nyi();
            return null;
        }
    }

    @Override
    public RNode visit(UpdateVector u) {
        return createVectorUpdate(u.getVector(), u.getRHS().accept(this), u.isSuper(), u.getSource(), false);
    }

    @Override
    public RNode visit(Colon c) {
        // TODO convert to function call
        RNode left = c.getLHS().accept(this);
        RNode right = c.getRHS().accept(this);
        return ColonNode.create(c.getSource(), left, right);
    }

    @Override
    public RNode visit(SimpleAssignVariable n) {
        RNode expression = n.getExpr().accept(this);
        return WriteVariableNode.create(n.getSource(), n.getSymbol(), expression, false, n.isSuper());
    }

    private RCallNode prepareReplacementCall(FunctionCall f, List<ArgNode> args, final Object rhsSymbol, boolean simpleReplacement) {
        // massage arguments to replacement function call (replace v with tmp, append a)
        List<ArgNode> rfArgs = new ArrayList<>();
        rfArgs.add(ArgNode.create(null, (Symbol) null, AccessVariable.create(null, varSymbol, false)));
        if (args.size() > 1) {
            for (int i = 1; i < args.size(); ++i) {
                rfArgs.add(args.get(i));
            }
        }
        rfArgs.add(ArgNode.create(null, (Symbol) null, AccessVariable.create(null, rhsSymbol)));

        // replacement function call (use visitor for FunctionCall)
        FunctionCall rfCall = new FunctionCall(null, f.getName(), rfArgs, simpleReplacement);
        return (RCallNode) visit(rfCall);
    }

    //@formatter:off
    /**
     * Handle an assignment of the form {@code xxx(v) <- a} (or similar, with additional arguments).
     * These are called "replacements".
     *
     * According to the R language specification, this corresponds to the following code:
     * <pre>
     * '*tmp*' <- v
     * v <- `xxx<-`('*tmp*', a)
     * rm('*tmp*')
     * </pre>
     *
     * We take an anonymous object to store a, as the anonymous object is unique to this
     * replacement. We omit the removal of *tmp*.
     */
    //@formatter:on
    @Override
    public RNode visit(Replacement replacement) {
        // preparations
        ASTNode rhsAst = replacement.getExpr();
        RNode rhs = rhsAst.accept(this);
        FunctionCall f = replacement.getBuiltin();
        List<ArgNode> args = f.getArgs();
        ASTNode val = args.get(0).getValue();
        if (val instanceof SimpleAccessVariable) {
            SimpleAccessVariable callArg = (SimpleAccessVariable) val;
            String vSymbol = RRuntime.toString(callArg.getSymbol());
            RNode[] seq = new RNode[5];
            ReadVariableNode replacementCallArg = createReplacementForVariableUsing(callArg, vSymbol, replacement);
            final Object rhsSymbol = constructReplacementPrefix(seq, rhs, replacementCallArg, WriteVariableNode.Mode.COPY);
            RNode replacementCall = prepareReplacementCall(f, args, rhsSymbol, true);
            RNode assignFromTemp = WriteVariableNode.create(vSymbol, replacementCall, false, replacement.isSuper(), WriteVariableNode.Mode.TEMP);
            return constructReplacementSuffix(seq, assignFromTemp, rhsSymbol, replacement.getSource());
        } else if (val instanceof AccessVector) {
            AccessVector callArgAst = (AccessVector) val;
            RNode replacementArg = callArgAst.accept(this);
            RNode[] seq = new RNode[5];
            final Object rhsSymbol = constructReplacementPrefix(seq, rhs, replacementArg, WriteVariableNode.Mode.COPY);
            RNode replacementCall = prepareReplacementCall(f, args, rhsSymbol, false);
            // see AssignVariable.writeVector (number of args must match)
            callArgAst.getArgs().add(ArgNode.create(rhsAst.getSource(), "value", rhsAst));
            RNode assignFromTemp = createVectorUpdate(callArgAst, replacementCall, replacement.isSuper(), replacement.getSource(), false);
            return constructReplacementSuffix(seq, assignFromTemp, rhsSymbol, replacement.getSource());
        } else {
            FieldAccess callArgAst = (FieldAccess) val;
            RNode replacementArg = callArgAst.accept(this);
            RNode[] seq = new RNode[5];
            final Object rhsSymbol = constructReplacementPrefix(seq, rhs, replacementArg, WriteVariableNode.Mode.COPY);
            RNode replacementCall = prepareReplacementCall(f, args, rhsSymbol, false);
            RNode assignFromTemp = createFieldUpdate(callArgAst, replacementCall, replacement.isSuper(), replacement.getSource());
            return constructReplacementSuffix(seq, assignFromTemp, rhsSymbol, replacement.getSource());
        }
    }

<<<<<<< HEAD
    private static ReadVariableNode createReplacementForVariableUsing(SimpleAccessVariable simpleAccessVariable, String variableSymbol, Replacement replacement) {
=======
    private ReadVariableNode createReplacementForVariableUsing(SimpleAccessVariable simpleAccessVariable, String variableSymbol, Replacement replacement) {
>>>>>>> a4e1a7c5
        SourceSection argSourceSection = simpleAccessVariable.getSource();
        boolean replacementInSuperEnvironment = replacement.isSuper();
        if (replacementInSuperEnvironment) {
            return ReadVariableSuperMaterializedNode.create(argSourceSection, variableSymbol, RRuntime.TYPE_ANY);
        } else {
            return ReadVariableNode.create(argSourceSection, variableSymbol, RRuntime.TYPE_ANY, simpleAccessVariable.shouldCopyValue());
        }
    }

    @Override
    public RNode visit(SimpleAccessVariable n) {
        String symbol = RRuntime.toString(n.getSymbol());
        return ReadVariableNode.create(n.getSource(), symbol, RRuntime.TYPE_ANY, n.shouldCopyValue());
    }

    @Override
    public RNode visit(SimpleAccessTempVariable n) {
        String symbol = RRuntime.toString(n.getSymbol());
        return ReadVariableNode.create(n.getSource(), symbol, RRuntime.TYPE_ANY, false);
    }

    @Override
    public RNode visit(If n) {
        RNode condition = n.getCond().accept(this);
        RNode thenPart = n.getTrueCase().accept(this);
        RNode elsePart = n.getFalseCase() != null ? n.getFalseCase().accept(this) : null;
        return IfNode.create(n.getSource(), condition, thenPart, elsePart);
    }

    @Override
    public RNode visit(While loop) {
        RNode condition = loop.getCond().accept(this);
        RNode body = loop.getBody().accept(this);
        return WhileNode.create(loop.getSource(), condition, body);
    }

    @Override
    public RNode visit(Break n) {
        return new BreakNode();
    }

    @Override
    public RNode visit(Next n) {
        return new NextNode();
    }

    @Override
    public RNode visit(Repeat loop) {
        RNode body = loop.getBody().accept(this);
        return WhileNode.create(loop.getSource(), ConstantNode.create(true), body);
    }

    @Override
    public RNode visit(For loop) {
        WriteVariableNode cvar = WriteVariableNode.create(loop.getCVar(), null, false, false);
        RNode range = loop.getRange().accept(this);
        RNode body = loop.getBody().accept(this);
        return ForNode.create(cvar, range, body);
    }

    @Override
    public RNode visit(FieldAccess n) {
        AccessFieldNode afn = AccessFieldNodeFactory.create(n.getLhs().accept(this), RRuntime.toString(n.getFieldName()));
        afn.assignSourceSection(n.getSource());
        return afn;
    }

    private static RNode createFieldUpdate(FieldAccess a, RNode rhs, boolean isSuper, SourceSection source) {
        SimpleAccessVariable varAST = null;
        if (a.getLhs() instanceof SimpleAccessVariable) {
            varAST = (SimpleAccessVariable) a.getLhs();
        } else {
            Utils.nyi();
        }
        String vSymbol = RRuntime.toString(varAST.getSymbol());

        RNode[] seq = new RNode[5];
        ReadVariableNode v = isSuper ? ReadVariableSuperMaterializedNode.create(varAST.getSource(), vSymbol, RRuntime.TYPE_ANY) : ReadVariableNode.create(varAST.getSource(), vSymbol,
                        RRuntime.TYPE_ANY, varAST.shouldCopyValue());
        final Object rhsSymbol = constructReplacementPrefix(seq, rhs, v, WriteVariableNode.Mode.INVISIBLE);
        String rhsSymbolString = RRuntime.toString(rhsSymbol);
        RNode rhsAccess = ReadVariableNode.create(null, rhsSymbolString, RRuntime.TYPE_ANY, false);
        RNode tmpVarAccess = ReadVariableNode.create(null, varSymbol, RRuntime.TYPE_ANY, false);
        UpdateFieldNode ufn = UpdateFieldNodeFactory.create(tmpVarAccess, rhsAccess, RRuntime.toString(a.getFieldName()));
        RNode assignFromTemp = WriteVariableNode.create(vSymbol, ufn, false, isSuper, WriteVariableNode.Mode.TEMP);
        return constructReplacementSuffix(seq, assignFromTemp, rhsSymbol, source);
    }

    @Override
    public RNode visit(UpdateField u) {
        FieldAccess a = u.getVector();
        RNode rhs = u.getRHS().accept(this);
        return createFieldUpdate(a, rhs, u.isSuper(), u.getSource());
    }

}<|MERGE_RESOLUTION|>--- conflicted
+++ resolved
@@ -521,11 +521,7 @@
         }
     }
 
-<<<<<<< HEAD
     private static ReadVariableNode createReplacementForVariableUsing(SimpleAccessVariable simpleAccessVariable, String variableSymbol, Replacement replacement) {
-=======
-    private ReadVariableNode createReplacementForVariableUsing(SimpleAccessVariable simpleAccessVariable, String variableSymbol, Replacement replacement) {
->>>>>>> a4e1a7c5
         SourceSection argSourceSection = simpleAccessVariable.getSource();
         boolean replacementInSuperEnvironment = replacement.isSuper();
         if (replacementInSuperEnvironment) {
