--- conflicted
+++ resolved
@@ -1674,31 +1674,14 @@
         assertEval("{ gsub(\"a\",\"aa\", \"prague alley\") }");
         assertEval("{ sub(\"a\",\"aa\", \"prague alley\") }");
         assertEval("{ gsub(\"a\",\"aa\", \"prAgue alley\") }");
-<<<<<<< HEAD
         assertEval("{ gsub(\"a\",\"aa\", \"prague alley\", fixed=TRUE) }");
         assertEval("{ sub(\"a\",\"aa\", \"prague alley\", fixed=TRUE) }");
         assertEval("{ gsub(\"a\",\"aa\", \"prAgue alley\", fixed=TRUE) }");
-        assertEvalWarning("{ gsub(\"a\",\"aa\", \"prAgue alley\", fixed=TRUE, ignore.case=TRUE) }");
+        assertEval("{ gsub(\"a\",\"aa\", \"prAgue alley\", fixed=TRUE, ignore.case=TRUE) }");
         assertEval("{ gsub(\"([a-e])\",\"\\\\1\\\\1\", \"prague alley\") }");
         assertEval("{ gsub(\"h\",\"\", c(\"hello\", \"hi\", \"bye\")) }");
         assertEval("{ gsub(\"h\",\"\", c(\"hello\", \"hi\", \"bye\"), fixed=TRUE) }");
-=======
-
-        assertEval(Ignored.Unknown, "{ gsub(\"a\",\"aa\", \"prague alley\", fixed=TRUE) }");
-        assertEval(Ignored.Unknown, "{ sub(\"a\",\"aa\", \"prague alley\", fixed=TRUE) }");
-        assertEval(Ignored.Unknown, "{ gsub(\"a\",\"aa\", \"prAgue alley\", fixed=TRUE) }");
-        assertEval(Ignored.Unknown, "{ gsub(\"a\",\"aa\", \"prAgue alley\", fixed=TRUE, ignore.case=TRUE) }");
         assertEval(Ignored.Unknown, "{ gsub(\"a\",\"aa\", \"prAgue alley\", ignore.case=TRUE) }");
-        assertEval(Ignored.Unknown, "{ gsub(\"([a-e])\",\"\\\\1\\\\1\", \"prague alley\") }");
-        assertEval(Ignored.Unknown, "{ gsub(\"h\",\"\", c(\"hello\", \"hi\", \"bye\")) }");
-        assertEval(Ignored.Unknown, "{ gsub(\"h\",\"\", c(\"hello\", \"hi\", \"bye\"), fixed=TRUE) }");
->>>>>>> efb1aa86
-    }
-
-    @Test
-    @Ignore
-    public void testSubIgnore() {
-        assertEval("{ gsub(\"a\",\"aa\", \"prAgue alley\", ignore.case=TRUE) }");
     }
 
     @Test
