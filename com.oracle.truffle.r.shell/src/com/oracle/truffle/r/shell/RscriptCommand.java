/*
 * Copyright (c) 2013, 2014, Oracle and/or its affiliates. All rights reserved.
 * DO NOT ALTER OR REMOVE COPYRIGHT NOTICES OR THIS FILE HEADER.
 *
 * This code is free software; you can redistribute it and/or modify it
 * under the terms of the GNU General Public License version 2 only, as
 * published by the Free Software Foundation.
 *
 * This code is distributed in the hope that it will be useful, but WITHOUT
 * ANY WARRANTY; without even the implied warranty of MERCHANTABILITY or
 * FITNESS FOR A PARTICULAR PURPOSE.  See the GNU General Public License
 * version 2 for more details (a copy is included in the LICENSE file that
 * accompanied this code).
 *
 * You should have received a copy of the GNU General Public License version
 * 2 along with this work; if not, write to the Free Software Foundation,
 * Inc., 51 Franklin St, Fifth Floor, Boston, MA 02110-1301 USA.
 *
 * Please contact Oracle, 500 Oracle Parkway, Redwood Shores, CA 94065 USA
 * or visit www.oracle.com if you need additional information or have any
 * questions.
 */
package com.oracle.truffle.r.shell;

import java.io.*;

import com.oracle.truffle.api.frame.*;
import com.oracle.truffle.r.nodes.builtin.*;
import com.oracle.truffle.r.runtime.*;

/**
 * Emulates the (Gnu)Rscript command as precisely as possible.
 */
public class RscriptCommand {
    // CheckStyle: stop system..print check
    public static void main(String[] args) {
        evalFileInput(args[0], new String[0]);
    }

    private static void evalFileInput(String filePath, String[] commandArgs) {
        File file = new File(filePath);
        if (!file.exists()) {
            fail("Fatal error: cannot open file '" + filePath + "': No such file or directory");
        }
        try (BufferedInputStream is = new BufferedInputStream(new FileInputStream(file))) {
            byte[] bytes = new byte[(int) file.length()];
            is.read(bytes);
            String content = new String(bytes);
<<<<<<< HEAD
            VirtualFrame frame = REngine.initialize(commandArgs, new SysoutConsoleHandler());
            REngine.parseAndEval(content, frame, true);
=======
            REngine.setRuntimeState(commandArgs, new SysoutConsoleHandler(), true);
            REngine.parseAndEval(content, REngine.createVirtualFrame(), true);
>>>>>>> 5934ec47
        } catch (IOException ex) {
            fail("unexpected error reading file input");
        }

    }

    static void fail(String msg) {
        System.err.println(msg);
        System.exit(1);
    }

    private static class SysoutConsoleHandler implements RContext.ConsoleHandler {
        private PrintStream err = System.err;

        public void println(String s) {
            System.out.println(s);
        }

        public void print(String s) {
            System.out.print(s);
        }

        public void printErrorln(String s) {
            err.println(s);
        }

        public void printError(String s) {
            err.print(s);
        }

        public String readLine() {
            fail("input not possible");
            return null;
        }

        public boolean isInteractive() {
            return false;
        }

        public void redirectError() {
            err = System.out;
        }

        public void setPrompt(String prompt) {
        }

        public int getWidth() {
            return RContext.CONSOLE_WIDTH;
        }

    }

}<|MERGE_RESOLUTION|>--- conflicted
+++ resolved
@@ -46,13 +46,8 @@
             byte[] bytes = new byte[(int) file.length()];
             is.read(bytes);
             String content = new String(bytes);
-<<<<<<< HEAD
-            VirtualFrame frame = REngine.initialize(commandArgs, new SysoutConsoleHandler());
+            VirtualFrame frame = REngine.initialize(commandArgs, new SysoutConsoleHandler(), true, true);
             REngine.parseAndEval(content, frame, true);
-=======
-            REngine.setRuntimeState(commandArgs, new SysoutConsoleHandler(), true);
-            REngine.parseAndEval(content, REngine.createVirtualFrame(), true);
->>>>>>> 5934ec47
         } catch (IOException ex) {
             fail("unexpected error reading file input");
         }
