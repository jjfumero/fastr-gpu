--- conflicted
+++ resolved
@@ -95,23 +95,13 @@
          */
         protected void valueCheck(byte value) {
             if (RRuntime.fromLogical(value)) {
-<<<<<<< HEAD
-                throw RError.nyi(getEncapsulatingSourceSection(), "value == true is not implemented");
-=======
-                errorProfile.enter();
                 throw RError.nyi(getEncapsulatingSourceSection(), "value == true");
->>>>>>> efb1aa86
             }
         }
 
         protected void checkNotImplemented(boolean condition, String arg, boolean b) {
             if (condition) {
-<<<<<<< HEAD
-                throw RError.nyi(getEncapsulatingSourceSection(), arg + " == " + b + " not implemented");
-=======
-                errorProfile.enter();
                 throw RError.nyi(getEncapsulatingSourceSection(), arg + " == " + b);
->>>>>>> efb1aa86
             }
         }
 
