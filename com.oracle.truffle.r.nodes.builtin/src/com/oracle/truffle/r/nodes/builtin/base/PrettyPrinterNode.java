--- conflicted
+++ resolved
@@ -218,12 +218,7 @@
             StringBuffer sb = new StringBuffer();
             sb.append("function (");
             for (int i = 0; i < formalNames.length; i++) {
-<<<<<<< HEAD
-                RNode defaultArg = defaultArgs[i];
-=======
-                String name = formalNames[i];
                 RNode defaultArg = formals.getDefaultArgOrNull(i);
->>>>>>> aaa4d051
                 sb.append(formalNames[i]);
                 if (defaultArg != null) {
                     sb.append(" = ");
